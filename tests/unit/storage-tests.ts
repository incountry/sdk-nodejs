import * as chai from 'chai';
import * as sinon from 'sinon';
import sinonChai from 'sinon-chai';
import chaiAsPromised from 'chai-as-promised';
import nock from 'nock';
import { v4 as uuid } from 'uuid';
import { identity } from 'fp-ts/lib/function';
import * as _ from 'lodash';
import {
  createStorage, Storage, WriteResult, KEYS_TO_HASH, FIND_LIMIT,
} from '../../src/storage';
import { StorageServerError, StorageClientError, StorageError } from '../../src/errors';
import { CountriesCache } from '../../src/countries-cache';
import {
  getNockedRequestBodyObject,
  getNockedRequestHeaders,
  nockEndpoint,
} from '../test-helpers/popapi-nock';
import { COUNTRY_CODE_ERROR_MESSAGE } from '../../src/validation/country-code';
import { RECORD_KEY_ERROR_MESSAGE } from '../../src/validation/record-key';
import {
  CUSTOM_ENCRYPTION_CONFIG_ERROR_MESSAGE_CURRENT,
  CUSTOM_ENCRYPTION_CONFIG_ERROR_MESSAGE_ARRAY,
  CUSTOM_ENCRYPTION_CONFIG_ERROR_MESSAGE_VERSIONS,
  CustomEncryptionConfig,
} from '../../src/validation/custom-encryption-configs';
import { MAX_LIMIT, LIMIT_ERROR_MESSAGE_INT, LIMIT_ERROR_MESSAGE_MAX } from '../../src/validation/limit';
import { StorageRecordData } from '../../src/validation/storage-record-data';
import { Int } from '../../src/validation/utils';
import { ApiRecord } from '../../src/validation/api/api-record';
import { FindResponse } from '../../src/validation/api/find-response';
import { ApiRecordData } from '../../src/validation/api/api-record-data';
import { filterFromStorageDataKeys } from '../../src/validation/api/find-filter';
import { INVALID_REQUEST_OPTIONS, VALID_REQUEST_OPTIONS } from './validation/request-options';

chai.use(chaiAsPromised);
chai.use(sinonChai);
const { expect, assert } = chai;

const noop = () => {};

const COUNTRY = 'us';
const SECRET_KEY = 'password';
const POPAPI_HOST = `https://${COUNTRY}.api.incountry.io`;
const PORTAL_BACKEND_HOST = 'portal-backend.incountry.com';
const PORTAL_BACKEND_COUNTRIES_LIST_PATH = '/countries';
const REQUEST_TIMEOUT_ERROR = { code: 'ETIMEDOUT' };
const sdkVersionRegExp = /^SDK-Node\.js\/\d+\.\d+\.\d+/;

const EMPTY_API_RECORD = {
  body: '',
  version: 0 as Int,
  created_at: new Date(),
  updated_at: new Date(),
  is_encrypted: false,
  precommit_body: null,
  key1: null,
  key2: null,
  key3: null,
  key4: null,
  key5: null,
  key6: null,
  key7: null,
  key8: null,
  key9: null,
  key10: null,
  service_key1: null,
  service_key2: null,
  profile_key: null,
  range_key1: null,
  range_key2: null,
  range_key3: null,
  range_key4: null,
  range_key5: null,
  range_key6: null,
  range_key7: null,
  range_key8: null,
  range_key9: null,
  range_key10: null,
};

const TEST_RECORDS = [
  {
    recordKey: uuid(),
  },
  {
    recordKey: uuid(),
    body: 'test',
  },
  {
    recordKey: uuid(),
    body: 'test',
    key1: 'key1',
  },
  {
    recordKey: uuid(),
    body: 'test',
    key1: 'key1',
    key2: 'key2',
    key3: 'key3',
  },
  {
    recordKey: uuid(),
    body: 'test',
    key1: 'key1',
    key2: 'key2',
    key3: 'key3',
    key4: 'key4',
    key5: 'key5',
    key6: 'key6',
    key7: 'key7',
    key8: 'key8',
    key9: 'key9',
    key10: 'key10',
    serviceKey1: 'serviceKey1',
    serviceKey2: 'serviceKey2',
    profileKey: 'profile_key',
  },
  {
    recordKey: uuid(),
    body: 'test',
    key1: 'key1',
    key2: 'key2',
    key3: 'key3',
    profileKey: 'profile_key',
    rangeKey1: 1 as Int,
  },
  {
    recordKey: uuid(),
    body: 'test',
    key1: 'key1',
    key2: 'key2',
    key3: 'key3',
    profileKey: 'profile_key',
    serviceKey1: 'service_key1',
    rangeKey1: 1 as Int,
  },
  {
    recordKey: uuid(),
    body: 'test',
    key1: 'key1',
    key2: 'key2',
    key3: 'key3',
    profileKey: 'profile_key',
    serviceKey1: 'service_key1',
    rangeKey1: 1 as Int,
    precommitBody: 'test',
  },
];


const PREPARED_PAYLOAD = [
  {
    enc: {
      record_key: '976143aa1fd12b9ad7449fd9d3a6d25347d71b890b49d4fb5c738e798238865f',
      body: '2:IGJNCmV+RXZydaPxDjjhZ80/6aZ2vcEUZ2GuOzKgVSSdM6gYf5RPgFbyLqv+7ihz0CpYFQQWf9xkIyD/u3VYky8dWLq+NXcE2xYL4/U7LqUZmJPQzgcQCABYQ/8vOvUEcrfOAwzGjR6etTp1ki+79JmCEZFSNqcDP1GZXNLFdLoSUp1X2wVlH9ukhJ4jrE0cKDrpJllswRSOz0BhS8PA/73KNKwo718t7fPWpUm7RkyILwYTd/LpPvpXMS6JypEns8fviOpbCLQPpZNBe6zpwbFf3C0qElHlbCyPbDyUiMzVKOwWlYFpozFcRyWegjJ42T8v52+GuRY5',
      key2: 'abcb2ad9e9e0b1787f262b014f517ad1136f868e7a015b1d5aa545b2f575640d',
      key3: '1102ae53e55f0ce1d802cc8bb66397e7ea749fd8d05bd2d4d0f697cedaf138e3',
      profile_key: 'f5b5ae4914972ace070fa51b410789324abe063dbe2bb09801410d9ab54bf833',
      range_key1: 100500 as Int,
      version: 0 as Int,
    },
    dec: {
      recordKey: 'InCountryKey',
      key2: 'InCountryKey2',
      key3: 'InCountryKey3',
      profileKey: 'InCountryPK',
      body: '{"data": "InCountryBody"}',
      rangeKey1: 100500 as Int,
    },
  },
  {
    enc: {
      record_key: '976143aa1fd12b9ad7449fd9d3a6d25347d71b890b49d4fb5c738e798238865f',
      profile_key: 'f5b5ae4914972ace070fa51b410789324abe063dbe2bb09801410d9ab54bf833',
      range_key1: 100500 as Int,
      range_key2: 10050 as Int,
      range_key3: 1005 as Int,
      range_key4: 100 as Int,
      range_key5: 10 as Int,
      range_key6: 1 as Int,
      range_key7: 10 as Int,
      range_key8: 100 as Int,
      range_key9: 1005 as Int,
      range_key10: 10050 as Int,
      service_key1: 'b2d95d1ccfeb1a17c99b74685f7fd4c33647b97cb0559c267a4afcd6f649f3a8',
      service_key2: '9bbc39b2617cbd9fc0290f93c7bbd1772f1a2a45f48ae8dc1a9544d75159c7a2',
      key1: 'daf5914655dc36b7f6f31a97a05205106fdbd725e264235e9e8b31c66489e7ed',
      key2: 'abcb2ad9e9e0b1787f262b014f517ad1136f868e7a015b1d5aa545b2f575640d',
      key3: '1102ae53e55f0ce1d802cc8bb66397e7ea749fd8d05bd2d4d0f697cedaf138e3',
      key4: '08a46eb74e0621208a41cf982b9da83e564a1d448997c5c912477ff79ec4c0e3',
      key5: 'cb86e1358566c9f6c1a52106b32a085b5f02aa8330d3f538ddf55cd599a320f7',
      key6: '5048f7bae5308ca05006ef63025d4243beddbf431f7eff43ac927e471656d1ed',
      key7: 'aa9e0b00099734cafeda1b13393422a381596dc3fd189ee598791fa95f46bce4',
      key8: '54933d4eb2e2d2c1e7ab9344e23a233ee9c537876929d5e265d45ae789b03f6c',
      key9: 'c0e91efa56683cf7f1f0f99b2791e4719e7f70018c6e3938ebaff5735d3c275f',
      key10: '9f54258b7136a70f61891f162243e11930d5cedb3ca89682bab9f28fbedda9b6',
      precommit_body: '2:iqFsqhqby5rX5YAsFnboXoMwSBX7b8JSybs6INJTSMNBSZIulv44hyYw2XlENtOWTCV1Sn1uzM4H4ekTy3vXhTyzbndWBdSWNXcT8mLUDZcByyGJhKunvuvr9B1Bk5GghNzuEvriVsV08LEg',
      body: '2:0Xxd0QYOXstTmrA1Erqm6F/jxt83IHFFHqJPf+QuMpwOObh+OaJ1hCjLLGi2GVnBXENQ5sIt92ayemBXr5JEY2CNUI9lp18gOim+aXveWH1FN8yk5HYqoSyOb5CkJHvp73+AaFmpzTJA3Zxy7z7rfZE2ByCwGtX454iY35jQcUGr1Zpo3m4BX2Y8Rc+RYvAO0J+1y6iDnaNk228d0QwDK4VRISslct+vp7T+O/fnOuyTZzoy/2IoUuvHpkhGsKB2sA+elqCMHz64HGlbGL1OWMmChmQ4R3Ax+/ddzd3xorUQdyz0S1L0YoByE/vCAgGMCkXkQ7kSnqFsRLyJPK4tZWen+G7pt4SdLHoD60vh8QrGtPXVQe4P9HeNCwZXOyhpZbTKvHRXIzsmzGud7Z6rU4DGSBEoeWXcVKIgQ7H0sBCHFZ6ixsw0fb/ciw66HGS/06tyjrWyMsq7HsaOkL01bzaRM9SMeZZskHDGsi4fOvt498SvKF2VT28PMWH8h4Wj24q7o18Ms7NrhnkqDql11FsKLb/O6hcKo5c9GzsSkYN+7KoPwHcj+eWs0Odu4BL2xq7VJiIjCw+25pqlXSpyKV0QTUSXI31VTNoqRRMpBlM06n4SC6SidQfRiiWXqptJEhLA9g==',
      version: 0 as Int,
      is_encrypted: true,
    },
    dec: {
      recordKey: 'InCountryKey',
      body: '{"data": "InCountryBody"}',
      precommitBody: '{"test": "test"}',
      key1: 'InCountryKey1',
      key2: 'InCountryKey2',
      key3: 'InCountryKey3',
      key4: 'InCountryKey4',
      key5: 'InCountryKey5',
      key6: 'InCountryKey6',
      key7: 'InCountryKey7',
      key8: 'InCountryKey8',
      key9: 'InCountryKey9',
      key10: 'InCountryKey10',
      profileKey: 'InCountryPK',
      serviceKey1: 'service1',
      serviceKey2: 'service2',
      rangeKey1: 100500 as Int,
      rangeKey2: 10050 as Int,
      rangeKey3: 1005 as Int,
      rangeKey4: 100 as Int,
      rangeKey5: 10 as Int,
      rangeKey6: 1 as Int,
      rangeKey7: 10 as Int,
      rangeKey8: 100 as Int,
      rangeKey9: 1005 as Int,
      rangeKey10: 10050 as Int,
    },
  },
];


const LOGGER_STUB = () => ({ write: (a: string, b: string, c: any) => [a, b, c] });

const defaultGetSecretsCallback = () => SECRET_KEY;

const getDefaultStorage = async (encrypt = false, normalizeKeys = false, getSecrets: Function = defaultGetSecretsCallback, customEncConfigs?: CustomEncryptionConfig[]) => createStorage({
  apiKey: 'string',
  environmentId: 'string',
  endpoint: POPAPI_HOST,
  encrypt,
  normalizeKeys,
  getSecrets,
  logger: LOGGER_STUB(),
}, customEncConfigs);

const getDefaultFindResponse = (data: ApiRecord[] = [], limit = 100, offset = 0): FindResponse => ({
  meta: {
    total: data.length, count: data.length, limit, offset,
  },
  data,
});

describe('Storage', () => {
  let clientId: string | undefined;
  let clientSecret: string | undefined;

  beforeEach(() => {
    clientId = process.env.INC_CLIENT_ID;
    clientSecret = process.env.INC_CLIENT_SECRET;
    delete process.env.INC_CLIENT_ID;
    delete process.env.INC_CLIENT_SECRET;
  });

  afterEach(() => {
    process.env.INC_CLIENT_ID = clientId;
    process.env.INC_CLIENT_SECRET = clientSecret;
  });

  describe('interface methods', () => {
    let encStorage: Storage;
    let noEncStorage: Storage;

    beforeEach(async () => {
      nock.disableNetConnect();
      encStorage = await getDefaultStorage(true);
      noEncStorage = await getDefaultStorage(false);
    });

    afterEach(() => {
      nock.cleanAll();
      nock.enableNetConnect();
    });

    describe('constructor arguments check', () => {
      describe('options', () => {
        describe('endpoint', () => {
          let envApiKey: string | undefined;
          let envEnvironmentId: string | undefined;

          beforeEach(() => {
            envApiKey = process.env.INC_API_KEY;
            delete process.env.INC_API_KEY;

            envEnvironmentId = process.env.INC_ENVIRONMENT_ID;
            delete process.env.INC_ENVIRONMENT_ID;
          });

          afterEach(() => {
            process.env.INC_API_KEY = envApiKey;
            process.env.INC_ENVIRONMENT_ID = envEnvironmentId;
          });

          it('should be string ', async () => {
            await Promise.all([{ endpoint: [] }, { endpoint: 123 }].map(async (options) => {
              await expect(createStorage(options as any))
                .to.be.rejectedWith(StorageError, 'endpoint should be string');
            }));
          });

          it('should not throw error if endpoint missing', async () => {
            process.env.INC_API_KEY = 'apiKey';
            process.env.INC_ENVIRONMENT_ID = 'envId';
            await expect(createStorage({ encrypt: false })).not.to.be.rejected;
          });
        });

        describe('apiKey', () => {
          let envApiKey: string | undefined;

          beforeEach(() => {
            envApiKey = process.env.INC_API_KEY;
            delete process.env.INC_API_KEY;
          });

          afterEach(() => {
            process.env.INC_API_KEY = envApiKey;
          });

          it('should be provided via either options or environment variable', async () => {
            await Promise.all([{}, { apiKey: undefined }].map(async (options) => {
              await expect(createStorage(options))
                .to.be.rejectedWith(StorageError, 'Please pass apiKey in options or set INC_API_KEY env var');
            }));

            await expect(createStorage({
              apiKey: 'apiKey',
              environmentId: 'envId',
              encrypt: false,
            })).not.to.be.rejectedWith(StorageError);

            process.env.INC_API_KEY = 'apiKey';

            await expect(createStorage({ environmentId: 'envId', encrypt: false })).not.to.be.rejectedWith(StorageError);
          });
        });

        describe('environmentId', () => {
          let envEnvironmentId: string | undefined;

          beforeEach(() => {
            envEnvironmentId = process.env.INC_ENVIRONMENT_ID;
            delete process.env.INC_ENVIRONMENT_ID;
          });

          afterEach(() => {
            process.env.INC_ENVIRONMENT_ID = envEnvironmentId;
          });

          it('should be provided via either options or environment variable', async () => {
            await Promise.all([{ apiKey: 'apiKey' }, { apiKey: 'apiKey', environmentId: undefined }].map(async (options) => {
              await expect(createStorage(options))
                .to.be.rejectedWith(StorageError, 'Please pass environmentId in options or set INC_ENVIRONMENT_ID env var');
            }));

            await expect(createStorage({
              apiKey: 'apiKey',
              environmentId: 'envId',
              encrypt: false,

            })).not.to.be.rejected;

            process.env.INC_ENVIRONMENT_ID = 'envId';

            await expect(createStorage({ apiKey: 'apiKey', encrypt: false })).not.to.be.rejectedWith(StorageError);
          });
        });

        describe('oauth', () => {
          const baseOptions = {
            environmentId: 'envId', encrypt: false,
          };

          describe('clientId', () => {
            let envApiKey: string | undefined;

            beforeEach(() => {
              envApiKey = process.env.INC_API_KEY;
              delete process.env.INC_API_KEY;
            });

            afterEach(() => {
              process.env.INC_API_KEY = envApiKey;
            });

            it('should be provided via either options or environment variable', async () => {
              await Promise.all([{ ...baseOptions, oauth: {} }, { ...baseOptions, oauth: { clientId: undefined } }].map(async (options) => {
                await expect(createStorage(options))
                  .to.be.rejectedWith(StorageClientError, 'Please pass apiKey in options or set INC_API_KEY env var');
              }));
              process.env.INC_CLIENT_SECRET = 'clientSecret';
              await expect(createStorage(baseOptions))
                .to.be.rejectedWith(StorageClientError, 'Please pass clientId in options or set INC_CLIENT_ID env var');
              delete process.env.INC_CLIENT_SECRET;

              await expect(createStorage({ ...baseOptions, oauth: { clientId: 'clientId', clientSecret: 'clientSecret' } })).not.to.be.rejected;
              process.env.INC_CLIENT_ID = 'clientId';
              await expect(createStorage({ ...baseOptions, oauth: { clientSecret: 'clientSecret' } })).not.to.be.rejected;
            });
          });

          describe('clientSecret', () => {
            it('should be provided via either options or environment variable', async () => {
              process.env.INC_CLIENT_ID = 'clientId';
              await expect(createStorage(baseOptions))
                .to.be.rejectedWith(StorageClientError, 'Please pass clientSecret in options or set INC_CLIENT_SECRET env var');
              delete process.env.INC_CLIENT_ID;

              await expect(createStorage({ ...baseOptions, oauth: { clientId: 'clientId', clientSecret: undefined } }))
                .to.be.rejectedWith(StorageClientError, 'Please pass clientSecret in options or set INC_CLIENT_SECRET env var');
              await expect(createStorage({ ...baseOptions, oauth: { clientId: 'clientId', clientSecret: 'clientSecret' } })).not.to.be.rejected;
              process.env.INC_CLIENT_SECRET = 'clientSecret';
              await expect(createStorage({ ...baseOptions, oauth: { clientId: 'clientId' } })).not.to.be.rejected;
              process.env.INC_CLIENT_ID = 'clientId';
              await expect(createStorage(baseOptions)).not.to.be.rejected;
            });
          });

          describe('authEndpoints', () => {
            it('should be an object', async () => {
              const invalidAuthEndpoints = [
                null,
                'str',
                123,
                [],
                () => {},
              ];
              await Promise.all(invalidAuthEndpoints.map(async (authEndpoints) => {
                const options = {
                  environmentId: 'envId',
                  encrypt: false,
                  oauth: { clientId: 'clientId', clientSecret: 'clientSecret', authEndpoints },
                };
                const errorMsg = 'Storage.constructor() Validation Error: authEndpoints should be an object containing "default" key';
                // @ts-ignore
                await expect(createStorage(options)).to.be.rejectedWith(StorageClientError, errorMsg);
              }));
            });

            it('should be an object with string values and the default key', async () => {
              const errStringValue = 'Storage.constructor() Validation Error: authEndpoints values should be a string';
              const errObjectFormat = 'Storage.constructor() Validation Error: authEndpoints should be an object containing "default" key';
              const invalidAuthEndpoints = [
                [{}, errObjectFormat],
                [{ key: 'value' }, errObjectFormat],
                [{ default: null }, errStringValue],
                [{ default: undefined }, errStringValue],
                [{ default: 123 }, errStringValue],
                [{ default: [] }, errStringValue],
                [{ default: {} }, errStringValue],
                [{ default: () => {} }, errStringValue],
                [{ key: 123, default: '' }, errStringValue],
              ];
              await Promise.all(invalidAuthEndpoints.map(async ([authEndpoints, err]) => {
                const options = {
                  environmentId: 'envId',
                  encrypt: false,
                  oauth: { clientId: 'clientId', clientSecret: 'clientSecret', authEndpoints },
                };
                // @ts-ignore
                await expect(createStorage(options)).to.be.rejectedWith(StorageClientError, err);
              }));

              await expect(createStorage({
                environmentId: 'envId',
                encrypt: false,
                oauth: {
                  clientId: 'clientId',
                  clientSecret: 'clientSecret',
                  authEndpoints: {
                    default: 'http://localhost/path',
                    apac: 'http://localhost/path1',
                    emea: 'http://127.0.0.1/path2',
                  },
                },
              })).not.to.be.rejected;
            });
          });
        });
      });

      describe('secretKeyAccessor', () => {
        it('should throw an error if encryption is enabled and no secretKeyAccessor provided', async () => {
          await expect(createStorage(
            {
              apiKey: 'API_KEY',
              environmentId: 'ENVIRONMENT_ID',
              endpoint: 'URL',
            },
          )).to.be.rejectedWith(StorageError, 'Provide callback function for secretData');
        });

        it('should not throw an error if encryption is disabled and no secretKeyAccessor provided', async () => {
          await expect(createStorage(
            {
              apiKey: 'API_KEY',
              environmentId: 'ENVIRONMENT_ID',
              endpoint: 'URL',
              encrypt: false,
            },
          )).not.to.be.rejected;
        });

        it('should throw an error if malformed secretData is provided', async () => {
          await expect(createStorage(
            {
              apiKey: 'API_KEY',
              environmentId: 'ENVIRONMENT_ID',
              endpoint: 'URL',
              getSecrets: () => {},
            },
          )).to.be.rejectedWith(StorageError, '<SecretsData> should be SecretsData but got undefined');

          await expect(createStorage(
            {
              apiKey: 'API_KEY',
              environmentId: 'ENVIRONMENT_ID',
              endpoint: 'URL',
              getSecrets: () => ({ secrets: [{ version: -1, secret: '' }], currentVersion: -1 }),
            },
          )).to.be.rejectedWith(StorageError, '<SecretsData>.secrets.0 should be SecretOrKey but got {"version":-1,"secret":""}');
        });

        it('should throw an error if not a getSecrets callback is provided', async () => {
          await expect(createStorage(
            {
              apiKey: 'API_KEY',
              environmentId: 'ENVIRONMENT_ID',
              endpoint: 'URL',
              // @ts-ignore
              getSecrets: {},
            },
          )).to.be.rejectedWith(StorageError, 'getSecrets should be Function');
        });
      });

      describe('logger', () => {
        it('should throw an error if provided logger is not object or has no "write" method or is not a function', async () => {
          // @ts-ignore
          const expectStorageConstructorThrowsError = async (wrongLogger) => expect(createStorage({ encrypt: false, logger: wrongLogger }))
            .to.be.rejectedWith(StorageError, 'logger');


          const wrongLoggers = [42, () => null, {}, { write: 'write' }, { write: {} }];
          await Promise.all(wrongLoggers.map((item) => expectStorageConstructorThrowsError(item)));
        });
      });

      describe('endpointMask', () => {
        it('should throw an error if provided endpointMask is not string', async () => {
          const expectStorageConstructorThrowsError = async (wrongMask: string) => expect(createStorage({ encrypt: false, endpointMask: wrongMask }))
            .to.be.rejectedWith(StorageError, 'endpointMask');


          const wrongEndpointMasks = [42, () => null, {}, [], null];
          // @ts-ignore
          await Promise.all(wrongEndpointMasks.map((item) => expectStorageConstructorThrowsError(item)));
        });
      });


      describe('httpOptions', () => {
        it('should throw an error if provided httpOptions are not correct object', async () => {
          const expectStorageConstructorThrowsError = async (wrongOptions: any) => expect(createStorage({ encrypt: false, httpOptions: wrongOptions }))
            .to.be.rejectedWith(StorageError, 'httpOptions');

          const wrongOptions = [42, () => null, [], null, { timeout: '100' }, { timeout: -1 }];
          // @ts-ignore
          await Promise.all(wrongOptions.map((item) => expectStorageConstructorThrowsError(item)));
        });

        it('should not throw an error if  httpOptions are not provided', async () => {
          const expectStorageConstructorNotThrowsError = async (wrongOptions: any) => expect(createStorage({ encrypt: false, httpOptions: wrongOptions }))
            .to.not.be.rejectedWith(StorageError);

          const wrongOptions = [undefined, {}];
          await Promise.all(wrongOptions.map((item) => expectStorageConstructorNotThrowsError(item)));
        });
      });

      describe('countriesEndpoint', () => {
        it('should throw an error if provided countriesEndpoint is not string', async () => {
          // @ts-ignore
          const expectStorageConstructorThrowsError = async (wrongCountriesEndpoint: string) => expect(createStorage({ encrypt: false, countriesEndpoint: wrongCountriesEndpoint }))
            .to.be.rejectedWith(StorageError, 'countriesEndpoint');


          const wrongCountriesEndpoint = [42, () => null, {}, [], null];
          // @ts-ignore
          await Promise.all(wrongCountriesEndpoint.map((item) => expectStorageConstructorThrowsError(item)));
        });
      });
    });

    describe('setLogger', () => {
      let storage: Storage;

      beforeEach(async () => {
        storage = await createStorage({
          apiKey: 'apiKey',
          environmentId: 'envId',
          encrypt: false,
        });
      });

      it('should throw an error if called with falsy argument', () => {
        [null, undefined, false].forEach((logger) => {
          // @ts-ignore
          expect(() => storage.setLogger(logger)).to.throw(StorageError, '<Logger> should be { write: Function }');
        });
      });

      it('should throw an error if provided logger is not object or has no "write" method', () => {
        const wrongLoggers = [42, () => null];
        wrongLoggers.forEach((logger) => {
          // @ts-ignore
          expect(() => storage.setLogger(logger))
            .to.throw(StorageError, '<Logger> should be { write: Function }');
        });
      });

      it('should throw an error if provided logger\'s "write" method is not a function', () => {
        const wrongLoggers = [{}, { write: 'write' }, { write: {} }];
        wrongLoggers.forEach((logger) => {
          // @ts-ignore
          expect(() => storage.setLogger(logger))
            .to.throw(StorageError, '<Logger>.write should be Function');
        });
      });
    });

    describe('setCountriesCache', () => {
      it('should throw an error if not instance of CountriesCache was passed as argument', async () => {
        const storage = await createStorage({
          apiKey: 'apiKey',
          environmentId: 'envId',
          encrypt: false,
        });
        const wrongCountriesCaches = [null, undefined, false, {}];
        wrongCountriesCaches.forEach((item) => {
          // @ts-ignore
          expect(() => storage.setCountriesCache(item)).to.throw(StorageError, 'You must pass an instance of CountriesCache');
        });
        expect(() => storage.setCountriesCache(new CountriesCache())).not.to.throw();
      });
    });

    describe('initialize', () => {
      it('should throw an error when setting custom encryption configs with disabled encryption', async () => {
        const options = {
          apiKey: 'string',
          environmentId: 'string',
          endpoint: POPAPI_HOST,
          encrypt: false,
          logger: LOGGER_STUB(),
        };

        const customEncryptionConfigs = [{ encrypt: () => { }, decrypt: () => { }, version: '' }];

        // @ts-ignore
        await expect(createStorage(options, customEncryptionConfigs))
          .to.be.rejectedWith(StorageClientError, 'Cannot use custom encryption when encryption is off');
      });

      it('should throw an error if configs object is malformed', () => Promise.all(['', {}, () => { }]
        .map(async (configs) => {
          const options = {
            apiKey: 'string',
            environmentId: 'string',
            endpoint: POPAPI_HOST,
            logger: LOGGER_STUB(),
            getSecrets: () => '',
          };

          // @ts-ignore
          await expect(createStorage(options, configs), `with ${JSON.stringify(configs)}`)
            .to.be.rejectedWith(CUSTOM_ENCRYPTION_CONFIG_ERROR_MESSAGE_ARRAY);
        })));

      it('should throw an error if 2 configs are marked as current', async () => {
        const configs = [{
          encrypt: identity, decrypt: identity, isCurrent: true, version: '1',
        }, {
          encrypt: identity, decrypt: identity, isCurrent: true, version: '2',
        }];

        const options = {
          apiKey: 'string',
          environmentId: 'string',
          endpoint: POPAPI_HOST,
          logger: LOGGER_STUB(),
          getSecrets: () => '',
        };

        // @ts-ignore
        await expect(createStorage(options, configs))
          .to.be.rejectedWith(CUSTOM_ENCRYPTION_CONFIG_ERROR_MESSAGE_CURRENT);
      });

      it('should throw an error if 2 configs have same version', async () => {
        const configs = [{
          encrypt: identity, decrypt: identity, version: '1',
        }, {
          encrypt: identity, decrypt: identity, isCurrent: true, version: '1',
        }];

        const options = {
          apiKey: 'string',
          environmentId: 'string',
          endpoint: POPAPI_HOST,
          logger: LOGGER_STUB(),
          getSecrets: () => '',
        };

        // @ts-ignore
        await expect(createStorage(options, configs))
          .to.be.rejectedWith(CUSTOM_ENCRYPTION_CONFIG_ERROR_MESSAGE_VERSIONS);
      });
    });

    describe('write', () => {
      let popAPI: nock.Scope;

      beforeEach(() => {
        popAPI = nockEndpoint(POPAPI_HOST, 'write', COUNTRY).reply(200, 'OK');
      });

      describe('arguments validation', () => {
        describe('request options', () => {
          const recordData = { recordKey: '123' };

          it('should throw error with invalid request options', async () => {
            // @ts-ignore
            await Promise.all(INVALID_REQUEST_OPTIONS.map((requestOptions) => expect(encStorage.write(COUNTRY, recordData, requestOptions))
              .to.be.rejectedWith(StorageError, '<RequestOptionsIO>')));
          });

          it('should not throw error with valid request options', async () => {
            await Promise.all(VALID_REQUEST_OPTIONS.map((requestOptions) => expect(encStorage.write(COUNTRY, recordData, requestOptions))
              .to.not.be.rejectedWith(StorageError, '<RequestOptionsIO>')));
          });

          it('should not throw error without request options', async () => {
            expect(encStorage.write(COUNTRY, recordData))
              .to.not.be.rejectedWith(StorageError, '<RequestOptionsIO>');
          });

          it('should pass valid request options "meta" to logger', async () => {
            const meta = { id: 123, test: 'test' };
            const spy = sinon.spy(encStorage.logger, 'write');
            await encStorage.write(COUNTRY, recordData, { meta }).catch(noop);
            expect(spy.args[0][2]).to.deep.include(meta);
            expect(spy.args[1][2]).to.deep.include(meta);
          });
        });
      });

      describe('should validate record', () => {
        describe('when no country provided', () => {
          it('should throw an error', async () => {
            // @ts-ignore
            await expect(encStorage.write(undefined, {}))
              .to.be.rejectedWith(StorageError, COUNTRY_CODE_ERROR_MESSAGE);
          });
        });

        describe('when the record has no recordKey field', () => {
          it('should throw an error', async () => {
            // @ts-ignore
            await expect(encStorage.write(COUNTRY, {}))
              .to.be.rejectedWith(StorageError, 'write() Validation Error: <Record>.recordKey should be string but got undefined');
          });
        });
      });

      describe('encryption', () => {
        const encryptionOptions = [{
          status: 'disabled',
          encrypted: false,
          bodyRegExp: /^pt:.+/,
          bodyDescr: 'body as base64',
        }, {
          status: 'enabled',
          encrypted: true,
          bodyRegExp: /^2:.+/,
          bodyDescr: 'encrypted body',
        }];

        encryptionOptions.forEach((opt) => {
          describe(`when ${opt.status}`, () => {
            TEST_RECORDS.forEach((testCase, idx) => {
              context(`with test case ${idx}`, () => {
                it(`should hash keys and send ${opt.bodyDescr}`, async () => {
                  const storage = opt.encrypted ? encStorage : noEncStorage;
                  const encrypted = await storage.encryptPayload(testCase);

                  const [bodyObj, result] = await Promise.all<any, WriteResult>([getNockedRequestBodyObject(popAPI), storage.write(COUNTRY, testCase)]);
                  expect(_.omit(bodyObj, ['body', 'precommit_body'])).to.deep.equal(_.omit(encrypted, ['body', 'precommit_body']));
                  expect(bodyObj.body).to.match(opt.bodyRegExp);
                  expect(result.record).to.deep.equal(testCase);
                });

                it('should set "is_encrypted"', async () => {
                  const storage = opt.encrypted ? encStorage : noEncStorage;

                  const [bodyObj] = await Promise.all<any, WriteResult>([getNockedRequestBodyObject(popAPI), storage.write(COUNTRY, testCase)]);
                  expect(bodyObj.is_encrypted).to.equal(opt.encrypted);
                });
              });
            });
          });
        });

        describe('when enabled', () => {
          it('should encrypt precommit_body', async () => {
            const data = {
              recordKey: '123',
              precommitBody: 'test',
            };

            const [bodyObj] = await Promise.all<any, WriteResult>([getNockedRequestBodyObject(popAPI), encStorage.write(COUNTRY, data)]);
            expect(bodyObj.precommit_body).to.be.a('string');
            expect(bodyObj.precommit_body).to.not.equal(data.precommitBody);
          });
        });
      });

      describe('custom encryption', () => {
        TEST_RECORDS.forEach((testCase, idx) => {
          context(`with test case ${idx}`, () => {
            it('should write data into storage', async () => {
              const secrets = {
                secrets: [
                  {
                    secret: 'longAndStrongPassword',
                    version: 0,
                    isForCustomEncryption: true,
                  },
                ],
                currentVersion: 0,
              };

              const customEncConfigs = [{
                encrypt: (text: string) => Promise.resolve(Buffer.from(text).toString('base64')),
                decrypt: (encryptedData: string) => Promise.resolve(Buffer.from(encryptedData, 'base64').toString('utf-8')),
                version: 'customEncryption',
                isCurrent: true,
              }];

              const storage = await getDefaultStorage(true, false, () => secrets, customEncConfigs);

              const encryptedPayload = await storage.encryptPayload(testCase);

              const [bodyObj, result] = await Promise.all<any, WriteResult>([getNockedRequestBodyObject(popAPI), storage.write(COUNTRY, testCase)]);
              expect(bodyObj.body).to.equal(encryptedPayload.body);
              expect(result.record).to.deep.equal(testCase);
            });
          });
        });
      });

      describe('request headers', () => {
        it('should set User-Agent', async () => {
          const [headers] = await Promise.all([getNockedRequestHeaders(popAPI), encStorage.write(COUNTRY, TEST_RECORDS[0])]);
          const userAgent = headers['user-agent'];
          expect(userAgent).to.match(sdkVersionRegExp);
        });
      });

      describe('normalize keys option', () => {
        const recordKey = 'aAbB';
        const recordKeyNormalized = 'aabb';

        describe('when enabled', () => {
          it('should normalize', async () => {
            const storage = await getDefaultStorage(true, true);
            const record = { recordKey };
            const [bodyObj] = await Promise.all<any, WriteResult>([getNockedRequestBodyObject(popAPI), storage.write(COUNTRY, record)]);
            expect((bodyObj as ApiRecordData).record_key).to.equal(storage.createKeyHash(recordKeyNormalized));
          });
        });


        describe('when not enabled', () => {
          it('should not normalize', async () => {
            const storage = await getDefaultStorage(true);
            const record = { recordKey };
            const [bodyObj] = await Promise.all<any, WriteResult>([getNockedRequestBodyObject(popAPI), storage.write(COUNTRY, record)]);
            expect((bodyObj as ApiRecordData).record_key).to.equal(storage.createKeyHash(recordKey));
          });
        });
      });

      describe('normalize country', () => {
        it('it should pass normalized country code', async () => {
          const country = 'us';

          const storage = await getDefaultStorage();

          nockEndpoint(POPAPI_HOST, 'write', country).reply(200, 'OK');
          await storage.write('uS', { recordKey: '123' });

          nockEndpoint(POPAPI_HOST, 'write', country).reply(200, 'OK');
          await storage.write('Us', { recordKey: '123' });

          nockEndpoint(POPAPI_HOST, 'write', country).reply(200, 'OK');
          await storage.write('US', { recordKey: '123' });
        });
      });

      describe('normalized errors', () => {
        it('should wrap any error into StorageError and add method info', async () => {
          nock(POPAPI_HOST);

          const secrets = {
            secrets: [
              {
                secret: 'longAndStrongPassword',
                version: 0,
                isForCustomEncryption: true,
              },
            ],
            currentVersion: 0,
          };

          const recordKey = '123';

          const customEncConfigs = [{
            encrypt: () => Promise.reject(new Error('blabla')),
            decrypt: () => Promise.resolve(''),
            version: 'customEncryption',
            isCurrent: true,
          }];

          const storage = new Storage({ encrypt: true, getSecrets: () => secrets }, customEncConfigs);
          await expect(storage.write(COUNTRY, { ...EMPTY_API_RECORD, recordKey })).to.be.rejectedWith(StorageError, 'Storage.write()');
        });
      });
    });

    describe('read', () => {
      describe('arguments validation', () => {
        describe('when no country provided', () => {
          it('should throw an error', async () => {
            // @ts-ignore
            await expect(encStorage.read(undefined, '')).to.be.rejectedWith(StorageError, COUNTRY_CODE_ERROR_MESSAGE);
          });
        });

        describe('when no key provided', () => {
          it('should throw an error', async () => {
            // @ts-ignore
            await expect(encStorage.read(COUNTRY, undefined)).to.be.rejectedWith(StorageError, RECORD_KEY_ERROR_MESSAGE);
          });
        });

        describe('request options', () => {
          it('should throw error with invalid request options', async () => {
            // @ts-ignore
            await Promise.all(INVALID_REQUEST_OPTIONS.map((requestOptions) => expect(encStorage.read(COUNTRY, '123', requestOptions))
              .to.be.rejectedWith(StorageError, '<RequestOptionsIO>')));
          });

          it('should not throw error with valid request options', async () => {
            await Promise.all(VALID_REQUEST_OPTIONS.map((requestOptions) => expect(encStorage.read(COUNTRY, '123', requestOptions))
              .to.not.be.rejectedWith(StorageError, '<RequestOptionsIO>')));
          });

          it('should not throw error without request options', async () => {
            expect(encStorage.read(COUNTRY, '123'))
              .to.not.be.rejectedWith(StorageError, '<RequestOptionsIO>');
          });

          it('should pass valid request options "meta" to logger', async () => {
            const meta = { id: 123, test: 'test' };
            const spy = sinon.spy(encStorage.logger, 'write');
            await encStorage.read(COUNTRY, '123', { meta }).catch(noop);
            expect(spy.args[0][2]).to.deep.include(meta);
            expect(spy.args[1][2]).to.deep.include(meta);
          });
        });
      });

      describe('encryption', () => {
        describe('when enabled', () => {
          TEST_RECORDS.forEach((testCase, idx) => {
            context(`with test case ${idx}`, () => {
              it('should read a record and decrypt it', async () => {
                const encryptedPayload = await encStorage.encryptPayload(testCase);
                nockEndpoint(POPAPI_HOST, 'read', COUNTRY, encryptedPayload.record_key)
                  .reply(200, { ...EMPTY_API_RECORD, ...encryptedPayload });

                const { record } = await encStorage.read(COUNTRY, testCase.recordKey);
                expect(record).to.own.include(testCase);
                expect(record.createdAt).to.be.a('date');
                expect(record.updatedAt).to.be.a('date');
              });
            });
          });
        });

        describe('when disabled', () => {
          it('should read a record', async () => {
            const recordData = TEST_RECORDS[TEST_RECORDS.length - 1];
            const encryptedPayload = await noEncStorage.encryptPayload(recordData);
            expect(encryptedPayload.body).to.match(/^pt:.+/);
            nockEndpoint(POPAPI_HOST, 'read', COUNTRY, encryptedPayload.record_key)
              .reply(200, { ...EMPTY_API_RECORD, ...encryptedPayload });

            const { record } = await noEncStorage.read(COUNTRY, recordData.recordKey);
            expect(record).to.deep.include(recordData);
            expect(record.createdAt).to.be.a('date');
            expect(record.updatedAt).to.be.a('date');
          });
        });
      });

      describe('custom encryption', () => {
        TEST_RECORDS.forEach((testCase, idx) => {
          context(`with test case ${idx}`, () => {
            it('should read custom encrypted record', async () => {
              const secrets = {
                secrets: [
                  {
                    secret: 'longAndStrongPassword',
                    version: 0,
                    isForCustomEncryption: true,
                  },
                ],
                currentVersion: 0,
              };

              const customEncConfigs = [{
                encrypt: (text: string) => Promise.resolve(Buffer.from(text).toString('base64')),
                decrypt: (encryptedData: string) => Promise.resolve(Buffer.from(encryptedData, 'base64').toString('utf-8')),
                version: 'customEncryption',
                isCurrent: true,
              }];

              const storage = await getDefaultStorage(true, false, () => secrets, customEncConfigs);

              const encryptedPayload = await storage.encryptPayload(testCase);
              nockEndpoint(POPAPI_HOST, 'read', COUNTRY, encryptedPayload.record_key)
                .reply(200, { ...EMPTY_API_RECORD, ...encryptedPayload });

              const { record } = await storage.read(COUNTRY, testCase.recordKey);
              expect(record).to.own.include(testCase);
            });
          });
        });
      });

      describe('request headers', () => {
        it('should set User-Agent', async () => {
          const encryptedPayload = await encStorage.encryptPayload(TEST_RECORDS[0]);
          const popAPI = nockEndpoint(POPAPI_HOST, 'read', COUNTRY, encryptedPayload.record_key)
            .reply(200, { ...EMPTY_API_RECORD, ...encryptedPayload });

          const [headers] = await Promise.all([getNockedRequestHeaders(popAPI), encStorage.read(COUNTRY, TEST_RECORDS[0].recordKey)]);
          const userAgent = headers['user-agent'];
          expect(userAgent).to.match(sdkVersionRegExp);
        });
      });

      describe('normalize keys option', () => {
        const recordKey = 'aAbB';
        const recordKeyNormalized = 'aabb';

        describe('when enabled', () => {
          it('should normalize', async () => {
            const storage = await getDefaultStorage(true, true);
            const encryptedPayload = await storage.encryptPayload({ recordKey });

            const popAPI = nockEndpoint(POPAPI_HOST, 'read', COUNTRY, storage.createKeyHash(recordKeyNormalized))
              .reply(200, { ...EMPTY_API_RECORD, ...encryptedPayload });

            await storage.read(COUNTRY, recordKey);
            assert.equal(popAPI.isDone(), true, 'Requested record using normalized key');
          });

          it('should return record with original keys', async () => {
            const storage = await getDefaultStorage(true, true);
            const encryptedPayload = await storage.encryptPayload({ recordKey });
            nockEndpoint(POPAPI_HOST, 'read', COUNTRY, storage.createKeyHash(recordKeyNormalized))
              .reply(200, { ...EMPTY_API_RECORD, ...encryptedPayload });

            const { record } = await storage.read(COUNTRY, recordKey);
            expect(record.recordKey).to.equal(recordKey);
          });
        });

        describe('when not enabled', () => {
          it('should not normalize', async () => {
            const storage = await getDefaultStorage(true);
            const encryptedPayload = await storage.encryptPayload({ recordKey });
            expect(encryptedPayload.record_key).to.equal(storage.createKeyHash(recordKey));

            const popAPI = nockEndpoint(POPAPI_HOST, 'read', COUNTRY, storage.createKeyHash(recordKey))
              .reply(200, { ...EMPTY_API_RECORD, ...encryptedPayload });

            const { record } = await storage.read(COUNTRY, recordKey);

            expect(record.recordKey).to.equal(recordKey);
            assert.equal(popAPI.isDone(), true, 'Requested record using not normalized key');
          });
        });
      });

      describe('normalize country', () => {
        it('it should pass normalized country code', async () => {
          const country = 'us';

          const recordKey = '123';
          const storage = await getDefaultStorage();
          const encryptedPayload = await storage.encryptPayload({ recordKey });
          const response = { ...EMPTY_API_RECORD, ...encryptedPayload };

          nockEndpoint(POPAPI_HOST, 'read', country, storage.createKeyHash(recordKey))
            .reply(200, response);
          await storage.read('uS', recordKey);

          nockEndpoint(POPAPI_HOST, 'read', country, storage.createKeyHash(recordKey))
            .reply(200, response);
          await storage.read('Us', recordKey);

          nockEndpoint(POPAPI_HOST, 'read', country, storage.createKeyHash(recordKey))
            .reply(200, response);
          await storage.read('US', recordKey);
        });
      });
    });

    describe('delete', () => {
      describe('arguments validation', () => {
        describe('country', () => {
          it('should throw an error when no country provided', async () => {
            // @ts-ignore
            await expect(encStorage.delete(undefined, '')).to.be.rejectedWith(StorageError, COUNTRY_CODE_ERROR_MESSAGE);
          });
        });

        describe('recordKey', () => {
          it('should throw an error when no key provided', async () => {
            // @ts-ignore
            await expect(encStorage.delete(COUNTRY, undefined)).to.be.rejectedWith(StorageError, RECORD_KEY_ERROR_MESSAGE);
          });
        });

        describe('request options', () => {
          it('should throw error with invalid request options', async () => {
            // @ts-ignore
            await Promise.all(INVALID_REQUEST_OPTIONS.map((requestOptions) => expect(encStorage.delete(COUNTRY, '123', requestOptions))
              .to.be.rejectedWith(StorageError, '<RequestOptionsIO>')));
          });

          it('should not throw error with valid request options', async () => {
            await Promise.all(VALID_REQUEST_OPTIONS.map((requestOptions) => expect(encStorage.delete(COUNTRY, '123', requestOptions))
              .to.not.be.rejectedWith(StorageError, '<RequestOptionsIO>')));
          });

          it('should not throw error without request options', async () => {
            expect(encStorage.delete(COUNTRY, '123'))
              .to.not.be.rejectedWith(StorageError, '<RequestOptionsIO>');
          });

          it('should pass valid request options "meta" to logger', async () => {
            const meta = { id: 123, test: 'test' };
            const spy = sinon.spy(encStorage.logger, 'write');
            await encStorage.delete(COUNTRY, '123', { meta }).catch(noop);
            expect(spy.args[0][2]).to.deep.include(meta);
            expect(spy.args[1][2]).to.deep.include(meta);
          });
        });
      });


      describe('encryption', () => {
        const key = 'test';

        it('should hash key regardless of enabled/disabled encryption', async () => {
          const encryptedKey = encStorage.createKeyHash(key);
          const popAPI = nockEndpoint(POPAPI_HOST, 'delete', COUNTRY, encryptedKey)
            .times(2)
            .reply(200, { success: true });

          await encStorage.delete(COUNTRY, key);
          await noEncStorage.delete(COUNTRY, key);
          assert.equal(popAPI.isDone(), true, 'nock is done');
        });

        TEST_RECORDS.forEach((testCase, idx) => {
          context(`with test case ${idx}`, () => {
            it('should delete a record', async () => {
              const encryptedPayload = await encStorage.encryptPayload(testCase);
              const popAPI = nockEndpoint(POPAPI_HOST, 'delete', COUNTRY, encryptedPayload.record_key).reply(200, { success: true });

              const result = await encStorage.delete(COUNTRY, testCase.recordKey);
              expect(result).to.deep.equal({ success: true });
              assert.equal(popAPI.isDone(), true, 'nock is done');
            });
          });
        });
      });

      describe('errors handling', () => {
        it('should throw an error when record not found', async () => {
          const key = 'invalid';
          const scope = nockEndpoint(POPAPI_HOST, 'delete', COUNTRY, encStorage.createKeyHash(key)).reply(404);

          await expect(encStorage.delete(COUNTRY, key)).to.be.rejectedWith(StorageServerError);
          assert.equal(scope.isDone(), true, 'Nock scope is done');
        });
      });

      describe('request headers', () => {
        it('should set User-Agent', async () => {
          const encryptedPayload = await encStorage.encryptPayload(TEST_RECORDS[0]);
          const popAPI = nockEndpoint(POPAPI_HOST, 'delete', COUNTRY, encryptedPayload.record_key).reply(200, { success: true });

          const [headers] = await Promise.all([getNockedRequestHeaders(popAPI), encStorage.delete(COUNTRY, TEST_RECORDS[0].recordKey)]);
          const userAgent = headers['user-agent'];
          expect(userAgent).to.match(sdkVersionRegExp);
        });
      });

      describe('normalize keys option', () => {
        const recordKey = 'aAbB';
        const recordKeyNormalized = 'aabb';

        describe('when enabled', () => {
          it('should normalize', async () => {
            const storage = await getDefaultStorage(true, true);
            const popAPI = nockEndpoint(POPAPI_HOST, 'delete', COUNTRY, storage.createKeyHash(recordKeyNormalized))
              .reply(200, { success: true });

            await storage.delete(COUNTRY, recordKey);
            assert.equal(popAPI.isDone(), true, 'Requested record using normalized key');
          });
        });

        describe('when not enabled', () => {
          it('should not normalize', async () => {
            const storage = await getDefaultStorage(true);
            const popAPI = nockEndpoint(POPAPI_HOST, 'delete', COUNTRY, storage.createKeyHash(recordKey))
              .reply(200, { success: true });

            await storage.delete(COUNTRY, recordKey);
            assert.equal(popAPI.isDone(), true, 'Requested record using not normalized key');
          });
        });
      });

      describe('normalize country', () => {
        it('it should pass normalized country code', async () => {
          const country = 'us';
          const record_key = '123';
          const storage = await getDefaultStorage();

          nockEndpoint(POPAPI_HOST, 'delete', country, storage.createKeyHash(record_key)).reply(200, {});
          await storage.delete('uS', record_key);

          nockEndpoint(POPAPI_HOST, 'delete', country, storage.createKeyHash(record_key)).reply(200, {});
          await storage.delete('Us', record_key);

          nockEndpoint(POPAPI_HOST, 'delete', country, storage.createKeyHash(record_key)).reply(200, {});
          await storage.delete('US', record_key);
        });
      });
    });

    describe('find', () => {
      describe('arguments validation', () => {
        describe('country validation', () => {
          it('should throw an error if country is not a string', async () => {
            const wrongCountries = [undefined, null, 1, {}, []];
            // @ts-ignore
            await Promise.all(wrongCountries.map((country) => expect(encStorage.find(country))
              .to.be.rejectedWith(StorageError, COUNTRY_CODE_ERROR_MESSAGE)));
          });
        });

        describe('filter validation', () => {
<<<<<<< HEAD
=======
          it('should throw an error when filter is undefined', async () => {
            await expect(encStorage.find(COUNTRY, undefined, {}))
              .to.be.rejectedWith(StorageError);
          });

>>>>>>> c317e7dc
          it('should throw an error when filter has wrong format', async () => Promise.all(
            [
              false,
              '',
              1,
              [],
              () => 1,
              { aa: true },
              { aa: () => 1 },
              { aaa1: { $not: () => 1 } },
              { aaa1: { cccccc: 1 } },
              { aaa1: { $not: { $not: 1 } } },
              { aaa3: { $gt: 'ccc' } },
              { aaa3: { $gt: [] } },
              // @ts-ignore
            ].map((filter) => expect(encStorage.find(COUNTRY, filter))
              .to.be.rejectedWith(StorageError, 'FindFilter', `wrong filter format: ${JSON.stringify(filter)}`)),
          ));

          it('should not throw an error when filter has correct format', async () => Promise.all(
            [
              {},
              { aa: 1 },
              { aa: [] },
              { aa: [1] },
              { aa: { $not: 1 } },
              { aa: { $not: [1] } },
              { aa: { $gt: 1 } },
              { aa: { $lt: 1 } },
              { aa: '' },
              { aa: [''] },
              // @ts-ignore
            ].map((filter) => expect(encStorage.find(COUNTRY, filter))
              .not.to.be.rejectedWith(StorageError, '<FindFilter>', `wrong filter format: ${JSON.stringify(filter)}`)),
          ));

          it('should not throw an error when find filter is not provided', async () => {
            expect(encStorage.find(COUNTRY))
              .not.to.be.rejectedWith(StorageError, '<FindFilter>');
          });
        });

        describe('options validation', () => {
          it('should throw an error when options.limit is not positive integer or greater than MAX_LIMIT', async () => {
            nock(PORTAL_BACKEND_HOST).get(PORTAL_BACKEND_COUNTRIES_LIST_PATH).reply(400);
            nockEndpoint(POPAPI_HOST, 'find', COUNTRY, 'test').reply(200, getDefaultFindResponse());

            const nonPositiveLimits = [-123, 123.124, 'sdsd'];
            // @ts-ignore
            await Promise.all(nonPositiveLimits.map((limit) => expect(encStorage.find(COUNTRY, {}, { limit }))
              .to.be.rejectedWith(StorageError, LIMIT_ERROR_MESSAGE_INT)));

            await expect(encStorage.find(COUNTRY, {}, { limit: MAX_LIMIT + 1 }))
              .to.be.rejectedWith(StorageError, LIMIT_ERROR_MESSAGE_MAX);

            await expect(encStorage.find(COUNTRY, {}, { limit: 10 })).not.to.be.rejected;
          });

          it('should not throw an error when find options are not provided', async () => {
            expect(encStorage.find(COUNTRY, {}))
              .not.to.be.rejectedWith(StorageError, '<FindOptions>');
          });
        });

        describe('request options', () => {
          it('should throw error with invalid request options', async () => {
            // @ts-ignore
            await Promise.all(INVALID_REQUEST_OPTIONS.map((requestOptions) => expect(encStorage.find(COUNTRY, {}, {}, requestOptions))
              .to.be.rejectedWith(StorageError, '<RequestOptionsIO>')));
          });

          it('should not throw error with valid request options', async () => {
            await Promise.all(VALID_REQUEST_OPTIONS.map((requestOptions) => expect(encStorage.find(COUNTRY, {}, {}, requestOptions))
              .to.not.be.rejectedWith(StorageError, '<RequestOptionsIO>')));
          });

          it('should not throw error without request options', async () => {
            expect(encStorage.find(COUNTRY, {}, {}))
              .to.not.be.rejectedWith(StorageError, '<RequestOptionsIO>');
          });

          it('should pass valid request options "meta" to logger', async () => {
            const meta = { id: 123, test: 'test' };
            const spy = sinon.spy(encStorage.logger, 'write');
            await encStorage.find(COUNTRY, {}, {}, { meta }).catch(noop);
            expect(spy.args[0][2]).to.deep.include(meta);
            expect(spy.args[1][2]).to.deep.include(meta);
          });
        });
      });

      describe('encryption', () => {
        it('should hash filters regardless of enabled/disabled encryption', async () => {
          const filter = { recordKey: [uuid(), uuid()] };
          const hashedFilter = filterFromStorageDataKeys({ recordKey: filter.recordKey.map((el) => encStorage.createKeyHash(el)) });

          const popAPI = nockEndpoint(POPAPI_HOST, 'find', COUNTRY)
            .times(2)
            .reply(200, getDefaultFindResponse());

          let [bodyObj] = await Promise.all<any>([getNockedRequestBodyObject(popAPI), encStorage.find(COUNTRY, filter)]);
          expect(bodyObj.filter).to.deep.equal(hashedFilter);

          [bodyObj] = await Promise.all<any>([getNockedRequestBodyObject(popAPI), noEncStorage.find(COUNTRY, filter)]);
          expect(bodyObj.filter).to.deep.equal(hashedFilter);

          assert.equal(popAPI.isDone(), true, 'nock is done');
        });

        it('should hash filter with empty strings', async () => {
          const filter = { key2: { $not: '' } };
          const hashedFilter = { key2: { $not: encStorage.createKeyHash(filter.key2.$not) } };

          const popAPI = nockEndpoint(POPAPI_HOST, 'find', COUNTRY)
            .reply(200, getDefaultFindResponse());

          const [bodyObj] = await Promise.all<any>([getNockedRequestBodyObject(popAPI), encStorage.find(COUNTRY, filter)]);
          expect(bodyObj.filter).to.deep.equal(hashedFilter);

          assert.equal(popAPI.isDone(), true, 'nock is done');
        });

        type KEY =
          | 'recordKey'
          | 'key1'
          | 'key2'
          | 'key3'
          | 'key4'
          | 'key5'
          | 'key6'
          | 'key7'
          | 'key8'
          | 'key9'
          | 'key10'
          | 'serviceKey1'
          | 'serviceKey2'
          | 'profileKey';

        const keys: KEY[] = [
          'recordKey',
          'key1',
          'key2',
          'key3',
          'key4',
          'key5',
          'key6',
          'key7',
          'key8',
          'key9',
          'key10',
          'serviceKey1',
          'serviceKey2',
          'profileKey',
        ];

        keys.forEach((key) => {
          it(`should hash ${key} in filters request and decrypt returned data correctly`, async () => {
            const filter = { [key]: TEST_RECORDS[4][key] as string };
            const hashedFilter = { [key]: encStorage.createKeyHash(filter[key]) };
            let requestedFilter;

            const resultRecords = TEST_RECORDS.filter((rec) => rec[key] === filter[key]);
            const encryptedRecords = await Promise.all(resultRecords.map((record) => encStorage.encryptPayload(record)));
            const apiRecords = encryptedRecords.map((record) => ({
              ...EMPTY_API_RECORD,
              ...record,
              body: record.body || '',
              is_encrypted: true,
            }));

            nockEndpoint(POPAPI_HOST, 'find', COUNTRY)
              .reply(200, (_uri, requestBody: any) => {
                requestedFilter = requestBody.filter;
                return getDefaultFindResponse(apiRecords);
              });

            const result = await encStorage.find(COUNTRY, filter, {});

            expect(result.records.map((record) => record.recordKey)).to.deep.equal(resultRecords.map((record) => record.recordKey));
            result.records.forEach((record) => {
              const resultRecord = resultRecords.find((resRecord) => resRecord.recordKey === record.recordKey);
              expect(record).to.include(resultRecord);
            });

            expect(requestedFilter).to.deep.equal(filterFromStorageDataKeys(hashedFilter));
          });
        });

        it('should decode not encrypted records correctly', async () => {
          const storedData = await Promise.all(TEST_RECORDS.map((record) => noEncStorage.encryptPayload(record)));
          const apiRecords = storedData.map((record) => ({
            ...EMPTY_API_RECORD,
            ...record,
            body: record.body || '',
          }));

          nockEndpoint(POPAPI_HOST, 'find', COUNTRY)
            .reply(200, getDefaultFindResponse(apiRecords));

          const { records } = await noEncStorage.find(COUNTRY, { key: 'key1' });

          records.forEach((record, index) => expect(record).to.own.include(TEST_RECORDS[index]));
        });

        it('should not throw if some records cannot be decrypted', async () => {
          const encryptedData = await Promise.all(TEST_RECORDS.map((record) => encStorage.encryptPayload(record)));
          const apiRecords = encryptedData.map((record) => ({
            ...EMPTY_API_RECORD,
            ...record,
            body: record.body || '',
          }));

          const unsupportedData = {
            ...EMPTY_API_RECORD,
            country: 'us',
            record_key: 'somekey',
            body: '2:unsupported data',
            version: 0 as Int,
          };
          const data = [...apiRecords, unsupportedData];

          nockEndpoint(POPAPI_HOST, 'find', COUNTRY)
            .reply(200, getDefaultFindResponse(data));

          const result = await encStorage.find('us', {});

          expect(result.meta).to.deep.equal({
            count: TEST_RECORDS.length + 1, total: TEST_RECORDS.length + 1, limit: 100, offset: 0,
          });

          result.records.forEach((record, index) => expect(record).to.own.include(TEST_RECORDS[index]));
          if (result.errors === undefined) {
            throw assert.fail('FindResult should have errors array');
          }
          expect(result.errors[0].error.message).to.equal('Invalid IV length');
          expect(result.errors[0].rawData).to.deep.equal(unsupportedData);
        });

        it('find() in non-encrypted mode should not throw error if some records are encrypted', async () => {
          const nonEncryptedData = await Promise.all(
            TEST_RECORDS.map((record) => noEncStorage.encryptPayload(record)),
          );
          const apiRecords = nonEncryptedData.map((record) => ({
            ...EMPTY_API_RECORD,
            ...record,
            body: record.body || '',
          }));

          const unsupportedData = {
            ...EMPTY_API_RECORD,
            record_key: 'unsupported',
            body: '2:unsupported data',
          };

          const data = [...apiRecords, unsupportedData];

          nockEndpoint(POPAPI_HOST, 'find', COUNTRY)
            .reply(200, getDefaultFindResponse(data));

          const result = await noEncStorage.find('us', {});

          expect(result.meta).to.deep.equal({
            count: TEST_RECORDS.length + 1, total: TEST_RECORDS.length + 1, limit: 100, offset: 0,
          });
          result.records.forEach((record, index) => expect(record).to.own.include(TEST_RECORDS[index]));
          if (result.errors === undefined) {
            throw assert.fail('FindResult should have errors array');
          }
          expect(result.errors[0].error.message).to.equal('No secretKeyAccessor provided. Cannot decrypt encrypted data');
          expect(result.errors[0].rawData).to.deep.equal(unsupportedData);
        });
      });

      describe('normalize keys option', () => {
        const recordKey = 'aAbB';
        const recordKeyNormalized = 'aabb';

        let popAPI: nock.Scope;
        beforeEach(() => {
          popAPI = nockEndpoint(POPAPI_HOST, 'find', COUNTRY)
            .reply(200, {
              meta: {
                count: 0, limit: 100, offset: 0, total: 0,
              },
              data: [],
            });
        });

        describe('when enabled', () => {
          it('should normalize filter object', async () => {
            const storage = await getDefaultStorage(true, true);
            const [bodyObj] = await Promise.all<any>([getNockedRequestBodyObject(popAPI), storage.find(COUNTRY, { recordKey })]);
            expect(bodyObj.filter.record_key).to.equal(storage.createKeyHash(recordKeyNormalized));
          });
        });

        describe('when not enabled', () => {
          it('should not normalize filter object', async () => {
            const storage = await getDefaultStorage(true);
            const [bodyObj] = await Promise.all<any>([getNockedRequestBodyObject(popAPI), storage.find(COUNTRY, { recordKey })]);
            expect(bodyObj.filter.record_key).to.equal(storage.createKeyHash(recordKey));
          });
        });
      });

      describe('normalize country', () => {
        it('it should pass normalized country code', async () => {
          const country = 'us';

          const storage = await getDefaultStorage();

          nockEndpoint(POPAPI_HOST, 'find', country).reply(200, getDefaultFindResponse());
          await storage.find('uS', { key: '123' });

          nockEndpoint(POPAPI_HOST, 'find', country).reply(200, getDefaultFindResponse());
          await storage.find('Us', { key: '123' });

          nockEndpoint(POPAPI_HOST, 'find', country).reply(200, getDefaultFindResponse());
          await storage.find('US', { key: '123' });
        });
      });
    });

    describe('findOne', () => {
      describe('arguments validation', () => {
        describe('request options', () => {
          it('should throw error with invalid request options', async () => {
            // @ts-ignore
            await Promise.all(INVALID_REQUEST_OPTIONS.map((requestOptions) => expect(encStorage.findOne(COUNTRY, {}, {}, requestOptions))
              .to.be.rejectedWith(StorageError, '<RequestOptionsIO>')));
          });

          it('should not throw error with valid request options', async () => {
            await Promise.all(VALID_REQUEST_OPTIONS.map((requestOptions) => expect(encStorage.findOne(COUNTRY, {}, {}, requestOptions))
              .to.not.be.rejectedWith(StorageError, '<RequestOptionsIO>')));
          });

          it('should not throw error without request options', async () => {
            expect(encStorage.findOne(COUNTRY, {}, {}))
              .to.not.be.rejectedWith(StorageError, '<RequestOptionsIO>');
          });

          it('should pass valid request options "meta" to logger', async () => {
            const meta = { id: 123, test: 'test' };
            const spy = sinon.spy(encStorage.logger, 'write');
            await encStorage.findOne(COUNTRY, {}, {}, { meta }).catch(noop);
            expect(spy.args[0][2]).to.deep.include(meta);
            expect(spy.args[1][2]).to.deep.include(meta);
          });
        });
      });

      it('should enforce limit:1', async () => {
        const popAPI = nockEndpoint(POPAPI_HOST, 'find', COUNTRY)
          .reply(200, {
            meta: {
              count: 0, limit: 100, offset: 0, total: 0,
            },
            data: [],
          });

        const [bodyObj] = await Promise.all<any>([
          getNockedRequestBodyObject(popAPI),
          encStorage.findOne(COUNTRY, { key: '' }, { limit: 100, offset: 0 }),
        ]);
        expect(bodyObj.options).to.deep.equal({ limit: 1, offset: 0 });
      });

      it('should return null when no results found', async () => {
        nockEndpoint(POPAPI_HOST, 'find', COUNTRY).reply(200, getDefaultFindResponse());

        const result = await encStorage.findOne(COUNTRY, {});
        expect(result.record).to.equal(null);
      });

      it('should findOne by key10', async () => {
        const filter = { key10: TEST_RECORDS[4].key10 as string };
        const resultRecords = TEST_RECORDS.filter((rec) => rec.key10 === filter.key10);
        const encryptedRecords = await Promise.all(resultRecords.map((record) => encStorage.encryptPayload(record)));
        const apiRecords = encryptedRecords.map((record) => ({
          ...EMPTY_API_RECORD,
          ...record,
          body: record.body || '',
        }));

        nockEndpoint(POPAPI_HOST, 'find', COUNTRY)
          .reply(200, getDefaultFindResponse(apiRecords));
        const result = await encStorage.findOne(COUNTRY, filter);

        expect(result.record).to.own.include(TEST_RECORDS[4]);
      });
    });

    describe('migrate', () => {
      describe('when encryption disabled', () => {
        it('should throw an error', async () => {
          await expect(noEncStorage.migrate(COUNTRY, 10)).to.be.rejectedWith(StorageError, 'Migration not supported when encryption is off');
        });
      });

      describe('when encryption enabled', () => {
        it('should migrate data from old secret to new', async () => {
          const encryptedRecords = await Promise.all(TEST_RECORDS.map((record) => encStorage.encryptPayload(record)));
          const apiRecords = encryptedRecords.map((record) => ({
            ...EMPTY_API_RECORD,
            ...record,
            body: record.body || '',
          }));
          const migrateResult = { meta: { migrated: apiRecords.length, totalLeft: 0 } };

          const oldSecret = { secret: SECRET_KEY, version: 0 };
          const newSecret = { secret: 'newnew', version: 1 };

          const encStorage2 = await getDefaultStorage(true, false, () => ({
            secrets: [oldSecret, newSecret],
            currentVersion: newSecret.version,
          }));

          const popAPIFind = nockEndpoint(POPAPI_HOST, 'find', COUNTRY)
            .reply(200, getDefaultFindResponse(apiRecords));
          const popAPIBatchWrite = nockEndpoint(POPAPI_HOST, 'batchWrite', COUNTRY).reply(200, 'OK');

          const [findBodyObj, , result] = await Promise.all<any>([
            getNockedRequestBodyObject(popAPIFind),
            getNockedRequestBodyObject(popAPIBatchWrite),
            encStorage2.migrate(COUNTRY, apiRecords.length),
          ]);

          expect(findBodyObj.filter.version).to.deep.equal({ $not: newSecret.version });

          expect(result).to.deep.equal(migrateResult);
          assert.equal(popAPIFind.isDone(), true, 'find() called');
          assert.equal(popAPIBatchWrite.isDone(), true, 'batchWrite() called');
        });
      });

      it('should throw error if cannot decrypt any record', async () => {
        const encryptedRecords = await Promise.all(TEST_RECORDS.map((record) => encStorage.encryptPayload(record)));
        const apiRecords = encryptedRecords.map((record) => ({
          ...EMPTY_API_RECORD,
          ...record,
          body: record.body || '',
        }));

        const oldSecret = { secret: SECRET_KEY, version: 1 };
        const newSecret = { secret: 'keykey', version: 2 };

        const encStorage2 = await getDefaultStorage(true, false, () => ({
          secrets: [oldSecret, newSecret],
          currentVersion: newSecret.version,
        }));

        const response = getDefaultFindResponse(apiRecords);
        nockEndpoint(POPAPI_HOST, 'find', COUNTRY)
          .reply(200, response);

        await expect(encStorage2.migrate(COUNTRY, apiRecords.length))
          .to.be.rejectedWith(StorageError, 'Secret not found for version 0');
      });

      describe('arguments', () => {
        it('should use default limit if nothing has been passed', async () => {
          const popAPI = nockEndpoint(POPAPI_HOST, 'find', COUNTRY)
            .reply(200, getDefaultFindResponse());

          const bodyObjPromise = getNockedRequestBodyObject(popAPI);
          encStorage.migrate(COUNTRY).catch(noop);

          const bodyObj: any = await bodyObjPromise;
          expect(bodyObj.options.limit).to.equal(FIND_LIMIT);
        });

        it('should use passed limit', async () => {
          const limit = 3;
          const popAPI = nockEndpoint(POPAPI_HOST, 'find', COUNTRY)
            .reply(200, getDefaultFindResponse());

          const bodyObjPromise = getNockedRequestBodyObject(popAPI);
          encStorage.migrate(COUNTRY, limit).catch(noop);
          const bodyObj: any = await bodyObjPromise;
          expect(bodyObj.options.limit).to.equal(limit);
        });

        describe('request options', () => {
          it('should throw error with invalid request options', async () => {
            // @ts-ignore
            await Promise.all(INVALID_REQUEST_OPTIONS.map((requestOptions) => expect(encStorage.migrate(COUNTRY, 1, {}, requestOptions))
              .to.be.rejectedWith(StorageError, '<RequestOptionsIO>')));
          });

          it('should not throw error with valid request options', async () => {
            await Promise.all(VALID_REQUEST_OPTIONS.map((requestOptions) => expect(encStorage.migrate(COUNTRY, 1, {}, requestOptions))
              .to.not.be.rejectedWith(StorageError, '<RequestOptionsIO>')));
          });

          it('should not throw error without request options', async () => {
            expect(encStorage.migrate(COUNTRY, 1, {}))
              .to.not.be.rejectedWith(StorageError, '<RequestOptionsIO>');
          });

          it('should pass valid request options "meta" to logger', async () => {
            const meta = { id: 123, test: 'test' };
            const spy = sinon.spy(encStorage.logger, 'write');
            await encStorage.migrate(COUNTRY, 1, {}, { meta }).catch(noop);
            expect(spy.args[0][2]).to.deep.include(meta);
            expect(spy.args[1][2]).to.deep.include(meta);
          });
        });
      });
    });

    describe('batchWrite', () => {
      let popAPI: nock.Scope;

      beforeEach(() => {
        popAPI = nockEndpoint(POPAPI_HOST, 'batchWrite', COUNTRY).reply(200, 'OK');
      });

      describe('arguments', () => {
        describe('when country is not a string', () => {
          it('should throw an error', async () => {
            const wrongCountries = [undefined, null, 1, {}, []];
            // @ts-ignore
            await Promise.all(wrongCountries.map((country) => expect(encStorage.batchWrite(country))
              .to.be.rejectedWith(StorageError, COUNTRY_CODE_ERROR_MESSAGE)));
          });
        });

        describe('request options', () => {
          const recordsData = [{ recordKey: '123' }];
          it('should throw error with invalid request options', async () => {
            // @ts-ignore
            await Promise.all(INVALID_REQUEST_OPTIONS.map((requestOptions) => expect(encStorage.batchWrite(COUNTRY, recordsData, requestOptions))
              .to.be.rejectedWith(StorageError, '<RequestOptionsIO>')));
          });

          it('should not throw error with valid request options', async () => {
            await Promise.all(VALID_REQUEST_OPTIONS.map((requestOptions) => expect(encStorage.batchWrite(COUNTRY, recordsData, requestOptions))
              .to.not.be.rejectedWith(StorageError, '<RequestOptionsIO>')));
          });

          it('should not throw error without request options', async () => {
            expect(encStorage.batchWrite(COUNTRY, recordsData))
              .to.not.be.rejectedWith(StorageError, '<RequestOptionsIO>');
          });

          it('should pass valid request options "meta" to logger', async () => {
            const meta = { id: 123, test: 'test' };
            const spy = sinon.spy(encStorage.logger, 'write');
            await encStorage.batchWrite(COUNTRY, recordsData, { meta }).catch(noop);
            expect(spy.args[0][2]).to.deep.include(meta);
            expect(spy.args[1][2]).to.deep.include(meta);
          });
        });
      });

      describe('should validate records', () => {
        const errorCases = [{
          name: 'when the records has wrong type',
          arg: 'recordzzz',
          error: 'batchWrite() Validation Error: You must pass non-empty array of records',
        },
        {
          name: 'when the records is empty array',
          arg: [],
          error: 'batchWrite() Validation Error: You must pass non-empty array of records',
        },
        {
          name: 'when any record has no key field',
          arg: [{}],
          error: 'batchWrite() Validation Error: <RecordsArray>.0.recordKey should be string but got undefined',
        },
        {
          name: 'when any record from 4 has no key field',
          arg: [{ recordKey: '1' }, { recordKey: '1' }, { recordKey: '1' }, {}],
          error: 'batchWrite() Validation Error: <RecordsArray>.3.recordKey should be string but got undefined',
        },
        {
          name: 'when any record has wrong format',
          arg: [{ recordKey: '1', key2: 41234512 }],
          error: 'batchWrite() Validation Error: <RecordsArray>.0.key2 should be (string | null) but got 41234512',
        }];

        errorCases.forEach((errCase) => {
          it(`should throw an error ${errCase.name}`, async () => {
            // @ts-ignore
            await expect(encStorage.batchWrite(COUNTRY, errCase.arg)).to.be.rejectedWith(StorageError, errCase.error);
          });
        });
      });

      describe('encryption', () => {
        const encryptionOptions = [{
          status: 'disabled',
          encrypted: false,
          testCaseName: 'encoded records',
        }, {
          status: 'enabled',
          encrypted: true,
          testCaseName: 'encrypted records',
        }];

        encryptionOptions.forEach((opt) => {
          describe(`when ${opt.status}`, () => {
            it(`should batch write ${opt.testCaseName}`, async () => {
              const storage = opt.encrypted ? encStorage : noEncStorage;
              const [bodyObj] = await Promise.all<any>([getNockedRequestBodyObject(popAPI), storage.batchWrite(COUNTRY, TEST_RECORDS)]);
              const decryptedRecords = await Promise.all(bodyObj.records.map((encRecord: any) => storage.decryptPayload({ ...EMPTY_API_RECORD, ...encRecord })));
              decryptedRecords.forEach((record, index) => expect(record).to.own.include(TEST_RECORDS[index]));
            });

            it('should set "is_encrypted"', async () => {
              const storage = opt.encrypted ? encStorage : noEncStorage;
              const [bodyObj] = await Promise.all<any>([getNockedRequestBodyObject(popAPI), storage.batchWrite(COUNTRY, TEST_RECORDS)]);
              bodyObj.records.forEach((r: any) => {
                expect(r.is_encrypted).to.equal(opt.encrypted);
              });
            });
          });
        });
      });

      describe('in case of network error', () => {
        it('should throw an error', async () => {
          nock.cleanAll();
          const scope = nockEndpoint(POPAPI_HOST, 'batchWrite', COUNTRY)
            .replyWithError(REQUEST_TIMEOUT_ERROR);

          await expect(encStorage.batchWrite(COUNTRY, TEST_RECORDS)).to.be.rejectedWith(StorageServerError);
          assert.equal(scope.isDone(), true, 'Nock scope is done');
        });
      });

      describe('normalize keys option', () => {
        const key1 = 'aAbB';
        const key1Normalized = 'aabb';
        const key2 = 'cCdD';
        const key2Normalized = 'ccdd';

        describe('when enabled', () => {
          it('should normalize', async () => {
            const storage = await getDefaultStorage(true, true);
            const records = [{ recordKey: key1 }, { recordKey: key2 }];
            const [bodyObj] = await Promise.all<any>([getNockedRequestBodyObject(popAPI), storage.batchWrite(COUNTRY, records)]);
            expect(bodyObj.records[0].record_key).to.equal(storage.createKeyHash(key1Normalized));
            expect(bodyObj.records[1].record_key).to.equal(storage.createKeyHash(key2Normalized));
          });
        });

        describe('when not enabled', () => {
          it('should not normalize', async () => {
            const storage = await getDefaultStorage(true);
            const records = [{ recordKey: key1 }, { recordKey: key2 }];
            const [bodyObj] = await Promise.all<any>([getNockedRequestBodyObject(popAPI), storage.batchWrite(COUNTRY, records)]);
            expect(bodyObj.records[0].record_key).to.equal(storage.createKeyHash(key1));
            expect(bodyObj.records[1].record_key).to.equal(storage.createKeyHash(key2));
          });
        });
      });

      describe('normalize country', () => {
        it('it should pass normalized country code', async () => {
          const country = 'us';

          const storage = await getDefaultStorage();

          nockEndpoint(POPAPI_HOST, 'batchWrite', country).reply(200, 'OK');
          await storage.batchWrite('uS', [{ recordKey: '123' }]);

          nockEndpoint(POPAPI_HOST, 'batchWrite', country).reply(200, 'OK');
          await storage.batchWrite('Us', [{ recordKey: '123' }]);

          nockEndpoint(POPAPI_HOST, 'batchWrite', country).reply(200, 'OK');
          await storage.batchWrite('US', [{ recordKey: '123' }]);
        });
      });
    });

    describe('compatibility', async () => {
      let storage: Storage;

      beforeEach(async () => {
        storage = await createStorage({
          apiKey: 'string',
          environmentId: 'InCountry',
          endpoint: POPAPI_HOST,
          encrypt: true,
          normalizeKeys: false,
          getSecrets: defaultGetSecretsCallback,
          logger: LOGGER_STUB(),
        });
      });


      PREPARED_PAYLOAD.forEach(async (data, index) => {
        context(`with prepared payload [${index}]`, () => {
          it('should encrypt and match result', async () => {
            const encrypted = await storage.encryptPayload(data.dec);
            expect(_.omit(encrypted, ['body', 'precommit_body'])).to.deep.include(_.omit(data.enc, ['body', 'precommit_body']));
          });

          it('should decrypt and match result', async () => {
            const decrypted = await storage.decryptPayload({ ...EMPTY_API_RECORD, ...data.enc });
            expect(decrypted).to.deep.include(data.dec);
          });
        });

        it('should throw error with wrong body format', async () => {
          const { message: emptyBody } = await storage.crypto.encrypt(JSON.stringify({}));
          const wrongData = { ...EMPTY_API_RECORD, ...data.enc, body: emptyBody };

          await expect(storage.decryptPayload(wrongData)).to.be.rejectedWith('Invalid record body');
        });
      });

      context('with different envs', () => {
        it('should encrypt differently', async () => {
          const storage1 = await createStorage({
            apiKey: 'string',
            environmentId: 'env1',
            endpoint: POPAPI_HOST,
            encrypt: true,
            normalizeKeys: false,
            getSecrets: defaultGetSecretsCallback,
            logger: LOGGER_STUB(),
          });

          const storage2 = await createStorage({
            apiKey: 'string',
            environmentId: 'env2',
            endpoint: POPAPI_HOST,
            encrypt: true,
            normalizeKeys: false,
            getSecrets: defaultGetSecretsCallback,
            logger: LOGGER_STUB(),
          });

          const encrypted1 = await storage1.encryptPayload(PREPARED_PAYLOAD[1].dec as StorageRecordData);
          const encrypted2 = await storage2.encryptPayload(PREPARED_PAYLOAD[1].dec as StorageRecordData);

          KEYS_TO_HASH.forEach((key) => {
            if (encrypted1[key] !== undefined && encrypted2[key] !== undefined) {
              expect(encrypted1[key]).to.not.equal(encrypted2[key]);
            }
          });
        });
      });
    });
  });
});<|MERGE_RESOLUTION|>--- conflicted
+++ resolved
@@ -1292,14 +1292,6 @@
         });
 
         describe('filter validation', () => {
-<<<<<<< HEAD
-=======
-          it('should throw an error when filter is undefined', async () => {
-            await expect(encStorage.find(COUNTRY, undefined, {}))
-              .to.be.rejectedWith(StorageError);
-          });
-
->>>>>>> c317e7dc
           it('should throw an error when filter has wrong format', async () => Promise.all(
             [
               false,
