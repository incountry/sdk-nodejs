--- conflicted
+++ resolved
@@ -74,7 +74,6 @@
   },
 ];
 
-<<<<<<< HEAD
 const LOGGER_STUB = { write: (a, b) => [a, b] };
 
 const getDefaultStorage = (encrypt) => new Storage({
@@ -84,6 +83,12 @@
   encrypt,
 }, new SecretKeyAccessor(() => SECRET_KEY), LOGGER_STUB);
 
+function createFakeCountriesCache(countries) {
+  const countriesCache = new CountriesCache();
+  countriesCache.getCountriesAsync = async () => countries;
+  return countriesCache;
+}
+
 describe('Storage', () => {
   describe('interface methods', () => {
     let encStorage;
@@ -97,24 +102,6 @@
             await expect(encStorage[method](record)).to.be.rejectedWith(Error, 'Missing country');
           });
         });
-=======
-function createFakeCountriesCache(countries) {
-  const countriesCache = new CountriesCache();
-  countriesCache.getCountriesAsync = async () => countries;
-  return countriesCache;
-}
-
-describe('Storage', () => {
-  describe('interface methods', () => {
-    const logger = { write: (a, b) => [a, b] };
-    const loggerSpy = sinon.spy(logger, 'write');
-    const customStorageEndpoint = 'https://test.example';
-
-    const countriesCache = createFakeCountriesCache([
-      { id: 'BE', name: 'Belgium', direct: true },
-      { id: 'HU', name: 'Hungary', direct: true },
-    ]);
->>>>>>> b137fe7a
 
         describe('when the record has no key field', () => {
           it('should throw an error', async () => {
@@ -262,21 +249,12 @@
 
     describe('setSecretKeyAccessor', () => {
       it('should throw an error if not instance of SecretKeyAccessor was passed as argument', () => {
-<<<<<<< HEAD
         /** @type {import('../../storage')} */
         const storage = new Storage({ apiKey: 'apiKey', environmentId: 'envId' });
-        const wrongSecretKeyAccessors = [null, undefined, false, '', {}, [], console];
+        const wrongSecretKeyAccessors = [null, false, '', {}, [], console];
         wrongSecretKeyAccessors.forEach((item) => {
-          expect(() => storage.setSecretKeyAccessor(item)).to.throw(Error, 'You must pass an instance of SecretKeyAccessor');
-        });
-=======
-        const expectSetSecretKeyAccessorThrowsError = (arg) => {
-          expect(() => storage.setSecretKeyAccessor(arg)).to.throw(Error, 'secretKeyAccessor must be an instance of SecretKeyAccessor');
-        };
-        expectSetSecretKeyAccessorThrowsError(null);
-        expectSetSecretKeyAccessorThrowsError(false);
-        expectSetSecretKeyAccessorThrowsError({});
->>>>>>> b137fe7a
+          expect(() => storage.setSecretKeyAccessor(item)).to.throw(Error, 'secretKeyAccessor must be an instance of SecretKeyAccessor');
+        });
         expect(() => storage.setSecretKeyAccessor(new SecretKeyAccessor(() => null))).not.to.throw();
       });
     });
@@ -716,12 +694,10 @@
   });
 
   describe('helper methods', () => {
-    const countriesCache = {
-      getCountriesAsync: async () => [
-        { id: 'BE', name: 'Belgium', direct: true },
-        { id: 'HU', name: 'Hungary', direct: true },
-      ],
-    };
+    const countriesCache = createFakeCountriesCache([
+      { id: 'BE', name: 'Belgium', direct: true },
+      { id: 'HU', name: 'Hungary', direct: true },
+    ]);
 
     beforeEach(() => {
       nock.disableNetConnect();
@@ -778,32 +754,12 @@
           await expectCorrectURLReturned(storage, country, POPAPI_HOST);
         });
       });
-<<<<<<< HEAD
-=======
-    });
-    it('should find not encrypted records', async function () {
-      const notEncryptedStorage = new Storage({
-        apiKey: 'string',
-        environmentId: 'string',
-        encrypt: false,
-      });
-      const storedData = await Promise.all(
-        TEST_RECORDS.map((record) => notEncryptedStorage._encryptPayload(record))
-      );
-
-      nock('https://us.api.incountry.io')
-        .post(`/v2/storage/records/us/find`)
-        .reply(200, (uri, requestBody) => {
-          return { meta: { total: storedData.length }, data: storedData };
-        });
->>>>>>> b137fe7a
 
       describe('when CountriesCache threw an error', () => {
         it('should use the default host', async () => {
-          const failingCache = {
-            getCountriesAsync: () => {
-              throw new Error('test');
-            },
+          const failingCache = new CountriesCache();
+          failingCache.getCountriesAsync = () => {
+            throw new Error('test');
           };
           const storage = getCustomStorage(undefined, failingCache);
 
