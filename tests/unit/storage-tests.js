--- conflicted
+++ resolved
@@ -1,7 +1,3 @@
-<<<<<<< HEAD
-=======
-/* eslint-disable prefer-arrow-callback,func-names */
->>>>>>> f455d111
 const chai = require('chai');
 chai.use(require('chai-as-promised'));
 
@@ -21,7 +17,6 @@
 const { RECORD_KEY_ERROR_MESSAGE } = require('../../validation/record-key');
 const { MAX_LIMIT, LIMIT_ERROR_MESSAGE_INT, LIMIT_ERROR_MESSAGE_MAX } = require('../../validation/limit');
 
-<<<<<<< HEAD
 const { expect, assert } = chai;
 
 const COUNTRY = 'us';
@@ -56,46 +51,20 @@
     version: 0,
   },
   {
-=======
-const { expect } = chai;
-
-const COUNTRY = 'us';
-const SECRET_KEY = 'password';
-
-
-const TEST_RECORDS = [
-  { country: COUNTRY, key: uuid() },
-  { country: COUNTRY, key: uuid(), body: 'test' },
-  {
-    country: COUNTRY, key: uuid(), body: 'test', key2: 'key2',
-  },
-  {
-    country: COUNTRY, key: uuid(), body: 'test', key2: 'key2', key3: 'key3',
-  },
-  {
-    country: COUNTRY,
->>>>>>> f455d111
     key: uuid(),
     body: 'test',
     key2: 'key2',
     key3: 'uniqueKey3',
     profile_key: 'profile_key',
-<<<<<<< HEAD
     version: 0,
   },
   {
-=======
-  },
-  {
-    country: COUNTRY,
->>>>>>> f455d111
     key: uuid(),
     body: 'test',
     key2: 'key2',
     key3: 'key3',
     profile_key: 'profile_key',
     range_key: 1,
-<<<<<<< HEAD
     version: 0,
   },
 ];
@@ -269,120 +238,6 @@
         expect(() => storage.setSecretKeyAccessor(new SecretKeyAccessor(() => null))).not.to.throw();
       });
     });
-=======
-  },
-];
-
-describe('Storage', function () {
-  let storage;
-  beforeEach(function () {
-    storage = new Storage({
-      apiKey: 'string',
-      environmentId: 'string',
-      endpoint: 'https://us.api.incountry.io',
-    },
-    new SecretKeyAccessor(() => SECRET_KEY));
-  });
-  TEST_RECORDS.forEach((testCase, idx) => {
-    context(`with test case ${idx}`, function () {
-      it('should write a record', function (done) {
-        const scope = nock('https://us.api.incountry.io')
-          .post('/v2/storage/records/us')
-          .reply(200);
-        storage.writeAsync(testCase);
-        scope.on('request', async (req, interceptor, body) => {
-          try {
-            const encrypted = await storage._encryptPayload(testCase);
-            const bodyObj = JSON.parse(body);
-            expect(_.omit(bodyObj, ['body'])).to.deep.equal(_.omit(encrypted, ['body']));
-            done();
-          } catch (e) {
-            done(e);
-          }
-        });
-      });
-      it('should read a record', async function () {
-        const encrypted = await storage._encryptPayload(testCase);
-        nock('https://us.api.incountry.io')
-          .get(`/v2/storage/records/us/${encrypted.key}`)
-          .reply(200, encrypted);
-        const { data } = await storage.readAsync(testCase);
-        const expected = _.pick(testCase, ['key', 'body']);
-        expect(data).to.deep.include(expected);
-      });
-      it('should delete a record', function (done) {
-        storage._encryptPayload(testCase).then((encrypted) => {
-          const scope = nock('https://us.api.incountry.io')
-            .delete(`/v2/storage/records/us/${encrypted.key}`)
-            .reply(200);
-          storage.deleteAsync(testCase);
-          scope.on('error', done);
-          scope.on('request', () => done());
-        }).catch(done);
-      });
-    });
-  });
-  it('should find by random key', async function () {
-    const filter = { profile_key: TEST_RECORDS[4].profile_key };
-    const options = { limit: 1, offset: 1 };
-    const encryptedRecords = await Promise.all(TEST_RECORDS.map((record) => storage._encryptPayload(record)));
-    nock('https://us.api.incountry.io')
-      .post('/v2/storage/records/us/find')
-      .reply(200, (uri, requestBody) => {
-        const filterKeys = Object.keys(requestBody.filter);
-        const records = encryptedRecords.filter((rec) => {
-          for (let i = 0; i < filterKeys.length; i += 1) {
-            if (rec[filterKeys[i]] !== requestBody.filter[filterKeys[i]]) {
-              return false;
-            }
-          }
-          return true;
-        });
-        return { meta: { total: records.length }, data: records };
-      });
-    const rec = await storage.find('us', filter, options);
-    expect(rec.data.length).to.eql(2);
-  });
-  it('should findOne by random key', async function () {
-    const filter = { key3: TEST_RECORDS[4].key3 };
-    const options = { limit: 1, offset: 1 };
-    const encryptedRecords = await Promise.all(TEST_RECORDS.map((record) => storage._encryptPayload(record)));
-    nock('https://us.api.incountry.io')
-      .post('/v2/storage/records/us/find')
-      .reply(200, (uri, requestBody) => {
-        const filterKeys = Object.keys(requestBody.filter);
-        const records = encryptedRecords.filter((rec) => {
-          for (let i = 0; i < filterKeys.length; i += 1) {
-            if (rec[filterKeys[i]] !== requestBody.filter[filterKeys[i]]) {
-              return false;
-            }
-          }
-          return true;
-        });
-        return { meta: { total: records.length }, data: records };
-      });
-    const rec = await storage.findOne('us', filter, options);
-    expect(rec).to.eql(TEST_RECORDS[4]);
-  });
-  it('should find an encrypted records', async function () {
-    const encryptedStorage = new Storage({
-      apiKey: 'string',
-      environmentId: 'string',
-      encrypt: true,
-      endpoint: 'https://us.api.incountry.io',
-    },
-    new SecretKeyAccessor(() => SECRET_KEY));
-
-    const storedData = await Promise.all(
-      TEST_RECORDS.map((record) => encryptedStorage._encryptPayload(record)),
-    );
-
-    nock('https://us.api.incountry.io')
-      .post('/v2/storage/records/us/find')
-      .reply(200, { meta: { total: storedData.length }, data: storedData });
-
-    const responseEncrypted = await encryptedStorage.find('us', { key: 'key1' });
->>>>>>> f455d111
 
     describe('setCountriesCache', () => {
       it('should throw an error if not instance of CountriesCache was passed as argument', () => {
@@ -395,7 +250,6 @@
         expect(() => storage.setCountriesCache(new CountriesCache())).not.to.throw();
       });
     });
-<<<<<<< HEAD
 
     describe('write', () => {
       let popAPI;
@@ -481,26 +335,6 @@
                 const encryptedPayload = await encStorage.encryptPayload(testCase);
                 nockEndpoint(POPAPI_HOST, 'read', COUNTRY, encryptedPayload.key)
                   .reply(200, encryptedPayload);
-=======
-  });
-  it('should find not encrypted records', async function () {
-    const notEncryptedStorage = new Storage({
-      apiKey: 'string',
-      environmentId: 'string',
-      encrypt: false,
-      endpoint: 'https://us.api.incountry.io',
-    },
-    null);
-    const storedData = await Promise.all(
-      TEST_RECORDS.map((record) => notEncryptedStorage._encryptPayload(record)),
-    );
-
-    nock('https://us.api.incountry.io')
-      .post('/v2/storage/records/us/find')
-      .reply(200, { meta: { total: storedData.length }, data: storedData });
-
-    const responseNotEncrypted = await notEncryptedStorage.find('us', { key: 'key1' });
->>>>>>> f455d111
 
                 const { record } = await encStorage.read(COUNTRY, testCase.key);
                 expect(record).to.deep.equal(testCase);
@@ -535,7 +369,6 @@
         });
       });
     });
-<<<<<<< HEAD
 
     describe('delete', () => {
       describe('should validate record', () => {
@@ -676,6 +509,61 @@
 
           const { records } = await noEncStorage.find(COUNTRY, { key: 'key1' });
           expect(records).to.deep.equal(TEST_RECORDS);
+        });
+
+        it('should not throw if some records cannot be decrypted', async () => {
+          const encryptedData = await Promise.all(TEST_RECORDS.map((record) => encStorage.encryptPayload(record)));
+          const unsupportedData = {
+            country: 'us',
+            key: 'somekey',
+            body: '2:unsupported data',
+            version: 0,
+          };
+          const data = [...encryptedData, unsupportedData];
+
+          nockEndpoint(POPAPI_HOST, 'find', COUNTRY)
+            .reply(200, getDefaultFindResponse(data.length, data));
+
+          const result = await encStorage.find('us', {});
+
+          expect(result).to.deep.equal({
+            meta: {
+              count: TEST_RECORDS.length + 1, total: TEST_RECORDS.length + 1, limit: 100, offset: 0,
+            },
+            records: TEST_RECORDS,
+            errors: [{
+              error: 'Invalid IV length',
+              rawData: unsupportedData,
+            }],
+          });
+        });
+
+        it('find() in non-encrypted mode should not throw error if some records are encrypted', async () => {
+          const nonEncryptedData = await Promise.all(
+            TEST_RECORDS.map((record) => noEncStorage.encryptPayload(record)),
+          );
+          const unsupportedData = {
+            country: 'us',
+            key: 'somekey',
+            body: '2:unsupported data',
+            version: 0,
+          };
+          const data = [...nonEncryptedData, unsupportedData];
+
+          nockEndpoint(POPAPI_HOST, 'find', COUNTRY)
+            .reply(200, getDefaultFindResponse(data.length, data));
+
+          const result = await noEncStorage.find('us', {});
+          expect(result).to.deep.equal({
+            meta: {
+              count: TEST_RECORDS.length + 1, total: TEST_RECORDS.length + 1, limit: 100, offset: 0,
+            },
+            records: TEST_RECORDS,
+            errors: [{
+              error: 'No secretKeyAccessor provided. Cannot decrypt encrypted data',
+              rawData: unsupportedData,
+            }],
+          });
         });
       });
     });
@@ -877,158 +765,6 @@
           await expect(encStorage.batchWrite(COUNTRY, TEST_RECORDS)).to.be.rejectedWith(StorageServerError);
           assert.equal(scope.isDone(), true, 'Nock scope is done');
         });
-=======
-  });
-  it('should not throw if some records cannot be decrypted', async function () {
-    const encryptedStorage = new Storage({
-      apiKey: 'string',
-      environmentId: 'string',
-      encrypt: true,
-      endpoint: 'https://us.api.incountry.io',
-    },
-    new SecretKeyAccessor(() => SECRET_KEY));
-
-    const encryptedData = await Promise.all(
-      TEST_RECORDS.map((record) => encryptedStorage._encryptPayload(record)),
-    );
-
-    const unsupportedData = {
-      country: 'us',
-      key: 'somekey',
-      body: '2:unsupported data',
-    };
-
-    const data = [...encryptedData, unsupportedData];
-    nock('https://us.api.incountry.io')
-      .post('/v2/storage/records/us/find')
-      .reply(200, { meta: { total: data.length }, data });
-
-    const response = await encryptedStorage.find('us', {});
-    response.data.forEach((record, idx) => {
-      ['body', 'key', 'key2', 'key3', 'profile_key'].forEach((key) => {
-        if (record[key]) {
-          expect(record[key]).to.eql(TEST_RECORDS[idx][key]);
-        }
-      });
-    });
-    expect(response).to.have.property('errors');
-    expect(response.errors.length).to.eql(1);
-    expect(response.errors[0]).to.have.property('error');
-    expect(response.errors[0]).to.have.property('rawData');
-    expect(response.errors[0].rawData).to.eql(unsupportedData);
-  });
-
-  it('find() in non-encrypted mode should not throw error if some records are encrypted', async () => {
-    const nonEncryptedStorage = new Storage({
-      apiKey: 'string',
-      environmentId: 'string',
-      encrypt: false,
-      endpoint: 'https://us.api.incountry.io',
-    },
-    new SecretKeyAccessor(() => SECRET_KEY));
-
-    const nonEncryptedData = await Promise.all(
-      TEST_RECORDS.map((record) => nonEncryptedStorage._encryptPayload(record)),
-    );
-
-    const unsupportedData = {
-      country: 'us',
-      key: 'somekey',
-      body: '2:unsupported data',
-    };
-
-    const data = [...nonEncryptedData, unsupportedData];
-    nock('https://us.api.incountry.io')
-      .post('/v2/storage/records/us/find')
-      .reply(200, { meta: { total: data.length }, data });
-
-    const response = await nonEncryptedStorage.find('us', {});
-    response.data.forEach((record, idx) => {
-      ['body', 'key', 'key2', 'key3', 'profile_key'].forEach((key) => {
-        if (record[key]) {
-          expect(record[key]).to.eql(TEST_RECORDS[idx][key]);
-        }
-      });
-    });
-    expect(response).to.have.property('errors');
-    expect(response.errors.length).to.eql(1);
-    expect(response.errors[0]).to.have.property('error');
-    expect(response.errors[0]).to.have.property('rawData');
-    expect(response.errors[0].rawData).to.eql(unsupportedData);
-    expect(response.errors[0].error).to.eql('No secretKeyAccessor provided. Cannot decrypt encrypted data');
-  });
-
-  it('should update one by profile key', function (done) {
-    const payload = { profile_key: 'updatedProfileKey' };
-    storage._encryptPayload(TEST_RECORDS[4]).then((encrypted) => {
-      nock('https://us.api.incountry.io')
-        .post('/v2/storage/records/us/find')
-        .reply(200, { data: [encrypted], meta: { total: 1 } });
-      const writeNock = nock('https://us.api.incountry.io')
-        .post('/v2/storage/records/us')
-        .reply(200, { data: [encrypted], meta: { total: 1 } });
-      writeNock.on('request', (req, interceptor, body) => {
-        const expectedPlain = {
-          ...TEST_RECORDS[4],
-          ...payload,
-        };
-        storage._decryptPayload(JSON.parse(body)).then((decrypted) => {
-          try {
-            expect(decrypted).to.eql(expectedPlain);
-            done();
-          } catch (e) {
-            done(e);
-          }
-        });
-      });
-      storage.updateOne('us', { profileKey: TEST_RECORDS[4].profileKey }, payload);
-    });
-  });
-  context('exceptions', function () {
-    context('updateOne', function () {
-      it('should reject if too many records found', function (done) {
-        nock('https://us.api.incountry.io')
-          .post('/v2/storage/records/us/find')
-          .reply(200, { data: [], meta: { total: 2 } });
-        storage.updateOne('us', {}, {}).then(() => done('Should reject')).catch(() => done());
-      });
-      it('should reject if no records found', function (done) {
-        nock('https://us.api.incountry.io')
-          .post('/v2/storage/records/us/find')
-          .reply(200, { data: [], meta: { total: 0 } });
-        storage.updateOne('us', {}, {}).then(() => done('Should reject')).catch(() => done());
-      });
-    });
-    context('delete', function () {
-      it('should throw when invalid url', function (done) {
-        const INVALID_KEY = 'invalid';
-        nock('https://us.api.incountry.io')
-          .delete(`/v2/storage/records/us/${storage.createKeyHash(INVALID_KEY)}`)
-          .reply(404);
-        storage.deleteAsync({ country: 'us', key: INVALID_KEY }).then(() => done('should be rejected')).catch(() => done());
-      });
-    });
-    context('read', function () {
-      it('should return error when not found', function (done) {
-        const INVALID_KEY = 'invalid';
-        const scope = nock('https://us.api.incountry.io')
-          .get(`/v2/storage/records/us/${storage.createKeyHash(INVALID_KEY)}`)
-          .reply(404);
-        scope.on('error', done);
-        storage.readAsync({ country: 'us', key: INVALID_KEY })
-          .then((res) => (res.error ? done() : done('Should return error')))
-          .catch(done);
-      });
-      it('should return error when server error', function (done) {
-        const INVALID_KEY = 'invalid';
-        const scope = nock('https://us.api.incountry.io')
-          .get(`/v2/storage/records/us/${storage.createKeyHash(INVALID_KEY)}`)
-          .reply(500);
-        scope.on('error', done);
-        storage.readAsync({ country: 'us', key: INVALID_KEY })
-          .then(() => done('Should return error'))
-          .catch(() => done());
->>>>>>> f455d111
       });
     });
   });
