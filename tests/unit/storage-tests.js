/* eslint-disable */
const chai = require('chai');
chai.use(require('chai-as-promised'));

const nock = require('nock');
const sinon = require('sinon');
const uuid = require('uuid/v4');
const _ = require('lodash');
const Storage = require('../../storage');
const CountriesCache = require('../../countries-cache');
const SecretKeyAccessor = require('../../secret-key-accessor');

const { expect } = chai;

const COUNTRY = 'us';
const SECRET_KEY = 'password';
const POPAPI_URL = `https://${COUNTRY}.api.incountry.io`;

const TEST_RECORDS = [
  { "country": COUNTRY, "key": uuid(), version: 0 },
  { "country": COUNTRY, "key": uuid(), "body": "test", version: 0 },
  { "country": COUNTRY, "key": uuid(), "body": "test", "key2": "key2", version: 0 },
  { "country": COUNTRY, "key": uuid(), "body": "test", "key2": "key2", "key3": "key3", version: 0 },
  {
    "country": COUNTRY,
    "key": uuid(),
    "body": "test",
    "key2": "key2",
    "key3": "uniqueKey3",
    "profile_key": "profile_key",
    version: 0
  },
  {
    "country": COUNTRY,
    "key": uuid(),
    "body": "test",
    "key2": "key2",
    "key3": "key3",
    "profile_key": "profile_key",
    "range_key": 1,
    version: 0
  },
]

const fakeCountriesCache = {
  getCountriesAsync: async () => ["ru", "us"]
}

<<<<<<< HEAD
describe('Storage', function () {
  let storage;
  beforeEach(function () {
    storage = new Storage({
      apiKey: 'string',
      environmentId: 'string',
    },
      new SecretKeyAccessor(() => SECRET_KEY)
    )
  });
  TEST_RECORDS.forEach((testCase, idx) => {
    context(`with test case ${idx}`, function () {
      it('should write a record', function (done) {
        const scope = nock(POPAPI_URL)
          .post(`/v2/storage/records/${COUNTRY}`)
          .reply(200);
        storage.writeAsync(testCase);
        scope.on('request', async function (req, interceptor, body) {
=======
describe('Storage', () => {
  describe('interface methods', () => {
    const logger = { write: (a, b) => [a, b] };
    const loggerSpy = sinon.spy(logger, 'write');
    const customStorageEndpoint = 'https://test.example';
    const countriesCache = {
      getCountriesAsync: async () => [
        { id: 'BE', name: 'Belgium', direct: true },
        { id: 'HU', name: 'Hungary', direct: true },
      ],
    };

    const createDefaultStorageWithLogger = () => new Storage({ apiKey: 'string', environmentId: 'string' }, undefined, logger);

    const createStorageWithCustomEndpointLoggerAndKeyAccessorNoEnc = () => new Storage({
      apiKey: 'string',
      environmentId: 'string',
      encrypt: false,
      endpoint: customStorageEndpoint,
    }, new SecretKeyAccessor(() => SECRET_KEY), logger);

    const createStorageWithCustomCountriesCacheLoggerAndKeyAccessorNoEnc = () => new Storage({
      apiKey: 'string',
      environmentId: 'string',
      encrypt: false,
    }, new SecretKeyAccessor(() => SECRET_KEY), logger, countriesCache);

    const createStorageWithPOPAPIEndpointLoggerAndKeyAccessorNoEnc = () => new Storage({
      apiKey: 'string',
      environmentId: 'string',
      endpoint: POPAPI_URL,
      encrypt: false,
    }, new SecretKeyAccessor(() => SECRET_KEY), logger);

    const createStorageWithPOPAPIEndpointLoggerAndKeyAccessor = () => new Storage({
      apiKey: 'string',
      environmentId: 'string',
      endpoint: POPAPI_URL,
    }, new SecretKeyAccessor(() => SECRET_KEY), logger);

    beforeEach(() => {
      nock.disableNetConnect();
    });

    afterEach(() => {
      nock.cleanAll();
      nock.enableNetConnect();
    });

    describe('constructor arguments check', () => {
      describe('options', () => {
        describe('apiKey', () => {
          let envApiKey;

          beforeEach(() => {
            envApiKey = process.env.INC_API_KEY;
            delete process.env.INC_API_KEY;
          });

          afterEach(() => {
            process.env.INC_API_KEY = envApiKey;
          });

          it('should be provided via either options or environment variable', () => {
            expect(() => new Storage({}))
              .to.throw(Error, 'Please pass apiKey in options or set INC_API_KEY env var');

            expect(() => new Storage({ apiKey: undefined }))
              .to.throw(Error, 'Please pass apiKey in options or set INC_API_KEY env var');

            expect(() => new Storage({ apiKey: 'apiKey', environmentId: 'envId' })).not.to.throw();

            process.env.INC_API_KEY = 'apiKey';

            expect(() => new Storage({})).not.to.throw();
          });
        });

        describe('environmentId', () => {
          let envEnvironmentId;

          beforeEach(() => {
            envEnvironmentId = process.env.INC_ENVIRONMENT_ID;
            delete process.env.INC_ENVIRONMENT_ID;
          });

          afterEach(() => {
            process.env.INC_ENVIRONMENT_ID = envEnvironmentId;
          });

          it('should be provided via either options or environment variable', () => {
            expect(() => new Storage({ apiKey: 'apiKey' }))
              .to.throw(Error, 'Please pass environmentId in options or set INC_ENVIRONMENT_ID env var');

            expect(() => new Storage({ apiKey: 'apiKey', environmentId: undefined }))
              .to.throw(Error, 'Please pass environmentId in options or set INC_ENVIRONMENT_ID env var');

            expect(() => new Storage({ apiKey: 'apiKey', environmentId: 'envId' })).not.to.throw();

            process.env.INC_ENVIRONMENT_ID = 'envId';

            expect(() => new Storage({ apiKey: 'apiKey' })).not.to.throw();
          });
        });
      });

      describe('logger', () => {
        it('should throw an error if provided logger is not object or has no "write" method or is not a function', () => {
          const expectStorageConstructorThrowsError = (logger) => {
            expect(() => new Storage(undefined, undefined, logger, undefined))
              .to.throw(Error, 'Logger must implement write function');
          };

          let wrongLogger = 42;
          expectStorageConstructorThrowsError(wrongLogger);

          wrongLogger = () => null;
          expectStorageConstructorThrowsError(wrongLogger);

          wrongLogger = {};
          expectStorageConstructorThrowsError(wrongLogger);

          wrongLogger = { write: 'write' };
          expectStorageConstructorThrowsError(wrongLogger);

          wrongLogger = { write: {} };
          expectStorageConstructorThrowsError(wrongLogger);
        });

        it('should throw an error if provided logger.write is a function with less than 2 arguments', () => {
          const expectStorageConstructorThrowsError = (logger) => {
            expect(() => new Storage(undefined, undefined, logger, undefined))
              .to.throw(Error, 'Logger.write must have at least 2 parameters');
          };

          const expectStorageConstructorNotThrowsError = (logger) => {
            expect(() => new Storage({
              apiKey: 'string',
              environmentId: 'string',
            }, undefined, logger, undefined)).not.to.throw();
          };

          let _logger = { write: () => null };
          expectStorageConstructorThrowsError(_logger);

          _logger = { write: (a) => a };
          expectStorageConstructorThrowsError(_logger);

          _logger = { write: (a, b) => [a, b] };
          expectStorageConstructorNotThrowsError(_logger);

          _logger = { write: (a, b, c) => [a, b, c] };
          expectStorageConstructorNotThrowsError(_logger);
        });
      });
    });

    describe('setLogger', () => {
      let storage;

      beforeEach(() => {
        storage = new Storage({ apiKey: 'apiKey', environmentId: 'envId' });
      });

      it('should throw an error if called without arguments', () => {
        expect(() => storage.setLogger()).to.throw(Error, 'Please specify a logger');
      });

      it('should throw an error if called with falsy argument', () => {
        expect(() => storage.setLogger(null)).to.throw(Error, 'Please specify a logger');
        expect(() => storage.setLogger(undefined)).to.throw(Error, 'Please specify a logger');
        expect(() => storage.setLogger(false)).to.throw(Error, 'Please specify a logger');
      });

      it('should throw an error if provided logger is not object or has no "write" method or is not a function', () => {
        const expectSetLoggerThrowsError = (logger) => {
          expect(() => storage.setLogger(logger))
            .to.throw(Error, 'Logger must implement write function');
        };

        let wrongLogger = 42;
        expectSetLoggerThrowsError(wrongLogger);

        wrongLogger = () => null;
        expectSetLoggerThrowsError(wrongLogger);

        wrongLogger = {};
        expectSetLoggerThrowsError(wrongLogger);

        wrongLogger = { write: 'write' };
        expectSetLoggerThrowsError(wrongLogger);

        wrongLogger = { write: {} };
        expectSetLoggerThrowsError(wrongLogger);
      });

      it('should throw an error if provided logger.write is a function with less than 2 arguments', () => {
        const expectSetLoggerThrowsError = (logger) => {
          expect(() => storage.setLogger(logger))
            .to.throw(Error, 'Logger.write must have at least 2 parameters');
        };

        const expectSetLoggerNotThrowsError = (logger) => {
          expect(() => storage.setLogger(logger)).not.to.throw();
        };

        let _logger = { write: () => null };
        expectSetLoggerThrowsError(_logger);

        _logger = { write: (a) => a };
        expectSetLoggerThrowsError(_logger);

        _logger = { write: (a, b) => [a, b] };
        expectSetLoggerNotThrowsError(_logger);

        _logger = { write: (a, b, c) => [a, b, c] };
        expectSetLoggerNotThrowsError(_logger);
      });
    });

    describe('setSecretKeyAccessor', () => {
      let storage;

      beforeEach(() => {
        storage = new Storage({ apiKey: 'apiKey', environmentId: 'envId' });
      });

      it('should throw an error if not instance of SecretKeyAccessor was passed as argument', () => {
        const expectSetSecretKeyAccessorThrowsError = (arg) => {
          expect(() => storage.setSecretKeyAccessor(arg)).to.throw(Error, 'You must pass an instance of SecretKeyAccessor');
        };
        expectSetSecretKeyAccessorThrowsError();
        expectSetSecretKeyAccessorThrowsError(null);
        expectSetSecretKeyAccessorThrowsError(undefined);
        expectSetSecretKeyAccessorThrowsError(false);
        expectSetSecretKeyAccessorThrowsError({});
        expect(() => storage.setSecretKeyAccessor(new SecretKeyAccessor(() => null))).not.to.throw();
      });
    });

    describe('setCountriesCache', () => {
      let storage;

      beforeEach(() => {
        storage = new Storage({ apiKey: 'apiKey', environmentId: 'envId' });
      });

      it('should throw an error if not instance of CountriesCache was passed as argument', () => {
        const expectSetCountriesCacheThrowsError = (arg) => {
          expect(() => storage.setCountriesCache(arg)).to.throw(Error, 'You must pass an instance of CountriesCache');
        };
        expectSetCountriesCacheThrowsError();
        expectSetCountriesCacheThrowsError(null);
        expectSetCountriesCacheThrowsError(undefined);
        expectSetCountriesCacheThrowsError(false);
        expectSetCountriesCacheThrowsError({});
        expect(() => storage.setCountriesCache(new CountriesCache())).not.to.throw();
      });
    });

    describe('writeAsync', () => {
      const popAPIResponse = { success: true };

      describe('should validate request', () => {
        let storage;
        beforeEach(() => {
          storage = createDefaultStorageWithLogger();

          nock(POPAPI_URL)
            .post(`/v2/storage/records/${COUNTRY}`)
            .reply(200);
        });

        describe('when the request has no country field', () => {
          it('should throw an error and log it', async () => {
            const request = {};

            try {
              await storage.writeAsync(request);
            } catch (e) {
              expect(e).to.be.an.instanceof(Error);
              expect(e.message).to.equal('Missing country');
              expect(loggerSpy.calledWith('error')).to.equal(true);
              return;
            }
            chai.assert.fail('Validation passed');
          });
        });

        describe('when the request has no key field', () => {
          it('should throw an error and log it', async () => {
            const request = { country: '123' };

            try {
              await storage.writeAsync(request);
            } catch (e) {
              expect(e).to.be.an.instanceof(Error);
              expect(e.message).to.equal('Missing key');
              expect(loggerSpy.calledWith('error')).to.equal(true);
              return;
            }
            chai.assert.fail('Validation passed');
          });
        });
      });

      describe('POPAPI endpoint', () => {
        describe('if the endpoint was set during storage creation', () => {
          const storage = new Storage({
            apiKey: 'string',
            environmentId: 'string',
            endpoint: customStorageEndpoint,
          }, new SecretKeyAccessor(() => SECRET_KEY), logger);

          it('should use the provided endpoint', (done) => {
            const popAPI = nock(customStorageEndpoint)
              .post(`/v2/storage/records/${COUNTRY}`)
              .reply(200, popAPIResponse);

            popAPI.on('request', () => done());

            storage.writeAsync(TEST_RECORDS[0]);
          });
        });

        describe('otherwise it should request country data from CountriesCache', () => {
          const storage = new Storage({
            apiKey: 'string',
            environmentId: 'string',
          }, new SecretKeyAccessor(() => SECRET_KEY), logger, countriesCache);

          it('should use the endpoint provided by CountriesCache if it matches requested country', async () => {
            const country = 'hu';
            const popAPIUrl = `https://${country}.api.incountry.io`;
            const request = { country, key: uuid(), version: 0 };

            nock(popAPIUrl)
              .post(`/v2/storage/records/${country}`)
              .reply(200, popAPIResponse);

            const response = await storage.writeAsync(request);

            expect(response.data).to.deep.equal(popAPIResponse);
          });

          it('should use the default endpoint otherwise', async () => {
            const country = 'ae';
            const request = { country, key: uuid(), version: 0 };

            nock(POPAPI_URL)
              .post(`/v2/storage/records/${country}`)
              .reply(200, popAPIResponse);

            const response = await storage.writeAsync(request);

            expect(response.data).to.deep.equal(popAPIResponse);
          });
        });
      });

      describe('encryption', () => {
        describe('when disabled', () => {
          const request = {
            country: COUNTRY,
            key: uuid(),
            version: 0,
            body: 'test',
          };

          const storage = createStorageWithPOPAPIEndpointLoggerAndKeyAccessorNoEnc();

          it('should not encrypt payload', (done) => {
            const popAPI = nock(POPAPI_URL)
              .post(`/v2/storage/records/${COUNTRY}`)
              .reply(200, popAPIResponse);

            popAPI.on('request', async (req, interceptor, reqBody) => {
              const bodyObj = JSON.parse(reqBody);
              expect(bodyObj.body).to.equal(request.body);
              done();
            });

            storage.writeAsync(request);
          });
        });
      });

      describe('in case of network error', () => {
        it('should throw an error and log it', async () => {
          const REQUEST_TIMEOUT_ERROR = { code: 'ETIMEDOUT' };
          const storage = createStorageWithPOPAPIEndpointLoggerAndKeyAccessor();

          nock(POPAPI_URL)
            .post(`/v2/storage/records/${COUNTRY}`)
            .replyWithError(REQUEST_TIMEOUT_ERROR);

>>>>>>> 954a33c5
          try {
            await storage.writeAsync(TEST_RECORDS[0]);
          } catch (e) {
            expect(e).to.be.an.instanceof(Object);
            expect(e).to.deep.equal(REQUEST_TIMEOUT_ERROR);
            expect(loggerSpy.calledWith('error')).to.equal(true);
            return;
          }
          chai.assert.fail('Network error not handled');
        });
      });
<<<<<<< HEAD
      it('should read a record', async function () {
        const encrypted = await storage._encryptPayload(testCase);
        nock(POPAPI_URL)
          .get(`/v2/storage/records/${COUNTRY}/${encrypted.key}`)
          .reply(200, encrypted);
        const { data } = await storage.readAsync(testCase);
        const expected = _.pick(testCase, ['key', 'body']);
        expect(data).to.deep.include(expected);
      })
      it('should delete a record', function (done) {
        storage._encryptPayload(testCase).then((encrypted) => {
          const scope = nock(POPAPI_URL)
            .delete(`/v2/storage/records/${COUNTRY}/${encrypted.key}`)
            .reply(200);
          storage.deleteAsync(testCase)
          scope.on('error', done);
          scope.on('request', () => done())
        }).catch(done);
      })
    })
  });

  it('should batch write', function (done) {
    const scope = nock(POPAPI_URL)
      .post(`/v2/storage/records/${COUNTRY}/batchWrite`)
      .reply(200);
    storage.batchWrite('us', TEST_RECORDS);
    scope.on('request', function (req, interceptor, body) {
      const bodyObj = JSON.parse(body);
      bodyObj.forEach((encRecord, index) => {
        const testRecord = TEST_RECORDS[index];
        expect(encRecord).to.include.all.keys(Object.keys(testRecord));
        expect(encRecord).not.to.deep.equal(testRecord);
      });

      done();
=======
    });

    describe('readAsync', () => {
      const popAPIResponse = { success: true };

      describe('should validate request', () => {
        let storage;
        beforeEach(() => {
          storage = createDefaultStorageWithLogger();
        });

        describe('when the request has no country field', () => {
          it('should throw an error and log it', async () => {
            const request = {};

            try {
              await storage.readAsync(request);
            } catch (e) {
              expect(e).to.be.an.instanceof(Error);
              expect(e.message).to.equal('Missing country');
              expect(loggerSpy.calledWith('error')).to.equal(true);
              return;
            }
            chai.assert.fail('Validation passed');
          });
        });

        describe('when the request has no key field', () => {
          it('should throw an error and log it', async () => {
            const request = { country: '123' };

            try {
              await storage.readAsync(request);
            } catch (e) {
              expect(e).to.be.an.instanceof(Error);
              expect(e.message).to.equal('Missing key');
              expect(loggerSpy.calledWith('error')).to.equal(true);
              return;
            }
            chai.assert.fail('Validation passed');
          });
        });
      });

      describe('POPAPI endpoint', () => {
        describe('if the endpoint was set during storage creation', () => {
          const storage = createStorageWithCustomEndpointLoggerAndKeyAccessorNoEnc();

          it('should use the provided endpoint', (done) => {
            const key = 'test';
            const request = { country: COUNTRY, key };
            const popAPI = nock(customStorageEndpoint)
              .get(`/v2/storage/records/${COUNTRY}/${key}`)
              .reply(200, popAPIResponse);

            popAPI.on('request', () => done());

            storage.readAsync(request);
          });
        });

        describe('otherwise it should request country data from CountriesCache', () => {
          const storage = createStorageWithCustomCountriesCacheLoggerAndKeyAccessorNoEnc();

          it('should use the endpoint provided by CountriesCache if it matches requested country', async () => {
            const country = 'hu';
            const popAPIUrl = `https://${country}.api.incountry.io`;
            const key = 'test';
            const request = { country, key };

            nock(popAPIUrl)
              .get(`/v2/storage/records/${country}/${key}`)
              .reply(200, popAPIResponse);

            const response = await storage.readAsync(request);

            expect(response.data).to.deep.equal(popAPIResponse);
          });

          it('should use the default endpoint otherwise', async () => {
            const country = 'ae';
            const key = 'test';
            const request = { country, key };

            nock(POPAPI_URL)
              .get(`/v2/storage/records/${country}/${key}`)
              .reply(200, popAPIResponse);

            const response = await storage.readAsync(request);

            expect(response.data).to.deep.equal(popAPIResponse);
          });
        });
      });

      describe('encryption', () => {
        describe('when enabled', () => {
          const storage = createStorageWithPOPAPIEndpointLoggerAndKeyAccessor();

          it('should encrypt payload', async () => {
            const record = TEST_RECORDS[TEST_RECORDS.length - 1];
            const encryptedPayload = await storage._encryptPayload(record);
            nock(POPAPI_URL)
              .get(`/v2/storage/records/${COUNTRY}/${encryptedPayload.key}`)
              .reply(200, encryptedPayload);

            const { data } = await storage.readAsync(_.pick(record, ['country', 'key']));
            const expected = _.pick(record, ['key', 'body']);
            expect(data).to.deep.include(expected);
          });
        });

        describe('when disabled', () => {
          const storage = createStorageWithPOPAPIEndpointLoggerAndKeyAccessorNoEnc();

          it('should not encrypt payload', async () => {
            const record = TEST_RECORDS[TEST_RECORDS.length - 1];
            nock(POPAPI_URL)
              .get(`/v2/storage/records/${COUNTRY}/${record.key}`)
              .reply(200, record);

            const { data } = await storage.readAsync(_.pick(record, ['country', 'key']));
            const expected = _.pick(record, ['key', 'body']);
            expect(data).to.deep.include(expected);
          });
        });
      });
    });

    describe('deleteAsync', () => {
      const popAPIResponse = { success: true };

      describe('should validate request', () => {
        let storage;
        beforeEach(() => {
          storage = createDefaultStorageWithLogger();
        });

        describe('when the request has no country field', () => {
          it('should throw an error and log it', async () => {
            const request = {};

            try {
              await storage.deleteAsync(request);
            } catch (e) {
              expect(e).to.be.an.instanceof(Error);
              expect(e.message).to.equal('Missing country');
              expect(loggerSpy.calledWith('error')).to.equal(true);
              return;
            }
            chai.assert.fail('Validation passed');
          });
        });

        describe('when the request has no key field', () => {
          it('should throw an error and log it', async () => {
            const request = { country: '123' };

            try {
              await storage.deleteAsync(request);
            } catch (e) {
              expect(e).to.be.an.instanceof(Error);
              expect(e.message).to.equal('Missing key');
              expect(loggerSpy.calledWith('error')).to.equal(true);
              return;
            }
            chai.assert.fail('Validation passed');
          });
        });
      });

      describe('POPAPI endpoint', () => {
        describe('if the endpoint was set during storage creation', () => {
          const storage = createStorageWithCustomEndpointLoggerAndKeyAccessorNoEnc();

          it('should use the provided endpoint', (done) => {
            const key = 'test';
            const request = { country: COUNTRY, key };
            const popAPI = nock(customStorageEndpoint)
              .delete(`/v2/storage/records/${COUNTRY}/${key}`)
              .reply(200, popAPIResponse);

            popAPI.on('request', () => done());

            storage.deleteAsync(request);
          });
        });

        describe('otherwise it should request country data from CountriesCache', () => {
          const storage = createStorageWithCustomCountriesCacheLoggerAndKeyAccessorNoEnc();

          it('should use the endpoint provided by CountriesCache if it matches requested country', async () => {
            const country = 'hu';
            const popAPIUrl = `https://${country}.api.incountry.io`;
            const key = 'test';
            const request = { country, key };

            nock(popAPIUrl)
              .delete(`/v2/storage/records/${country}/${key}`)
              .reply(200, popAPIResponse);

            const response = await storage.deleteAsync(request);

            expect(response.data).to.deep.equal(popAPIResponse);
          });

          it('should use the default endpoint otherwise', async () => {
            const country = 'ae';
            const key = 'test';
            const request = { country, key };

            nock(POPAPI_URL)
              .delete(`/v2/storage/records/${country}/${key}`)
              .reply(200, popAPIResponse);

            const response = await storage.deleteAsync(request);

            expect(response.data).to.deep.equal(popAPIResponse);
          });
        });
      });

      describe('encryption', () => {
        describe('when enabled', () => {
          const storage = createStorageWithPOPAPIEndpointLoggerAndKeyAccessor();

          it('should hash key', (done) => {
            const record = { country: COUNTRY, key: 'test' };
            const encryptedKey = storage.createKeyHash(record.key);
            const popAPI = nock(POPAPI_URL)
              .delete(`/v2/storage/records/${COUNTRY}/${encryptedKey}`)
              .reply(200, popAPIResponse);

            popAPI.on('request', () => done());

            storage.deleteAsync(record);
          });
        });

        describe('when disabled', () => {
          const storage = createStorageWithPOPAPIEndpointLoggerAndKeyAccessorNoEnc();

          it('should not hash key', (done) => {
            const record = { country: COUNTRY, key: 'test' };
            const popAPI = nock(POPAPI_URL)
              .delete(`/v2/storage/records/${COUNTRY}/${record.key}`)
              .reply(200, popAPIResponse);

            popAPI.on('request', () => done());

            storage.deleteAsync(record);
          });
        });
      });
    });

    describe('find', () => {
      const popAPIResponse = { success: true };

      describe('should validate arguments', () => {
        let storage;
        beforeEach(() => {
          storage = createDefaultStorageWithLogger();
        });

        describe('when country is not a string', () => {
          it('should log error', async () => {
            try {
              await storage.find();
            } catch (e) {
              expect(loggerSpy.calledWith('error')).to.equal(true);
              return;
            }
            chai.assert.fail('Validation passed');
          });

          it('should throw an error', async () => {
            await expect(storage.find()).to.be.rejectedWith(Error, 'Missing country');
            await expect(storage.find(null)).to.be.rejectedWith(Error, 'Missing country');
            await expect(storage.find(1)).to.be.rejectedWith(Error, 'Missing country');
            await expect(storage.find({})).to.be.rejectedWith(Error, 'Missing country');
            await expect(storage.find([])).to.be.rejectedWith(Error, 'Missing country');
          });
        });

        describe('when options.limit is not positive integer or greater than MAX_LIMIT', () => {
          it('should log error', async () => {
            try {
              await storage.find('test', undefined, { limit: -1 });
            } catch (e) {
              expect(loggerSpy.calledWith('error')).to.equal(true);
              return;
            }
            chai.assert.fail('Validation passed');
          });

          it('should throw an error', async () => {
            await expect(storage.find('test', undefined, { limit: -1 }))
              .to.be.rejectedWith(Error, 'Limit should be a positive integer');
            await expect(storage.find('test', undefined, { limit: Storage.MAX_LIMIT + 1 }))
              .to.be.rejectedWith(Error, `Max limit is ${Storage.MAX_LIMIT}. Use offset to populate more`);
          });
        });
      });

      describe('POPAPI endpoint', () => {
        describe('if the endpoint was set during storage creation', () => {
          const storage = createStorageWithCustomEndpointLoggerAndKeyAccessorNoEnc();

          it('should use the provided endpoint', (done) => {
            const popAPI = nock(customStorageEndpoint)
              .post(`/v2/storage/records/${COUNTRY}/find`)
              .reply(200, popAPIResponse);

            popAPI.on('request', () => done());

            storage.find(COUNTRY, {});
          });
        });

        describe('otherwise it should request country data from CountriesCache', () => {
          const storage = createStorageWithCustomCountriesCacheLoggerAndKeyAccessorNoEnc();

          it('should use the endpoint provided by CountriesCache if it matches requested country', async () => {
            const country = 'hu';
            const popAPIUrl = `https://${country}.api.incountry.io`;

            nock(popAPIUrl)
              .post(`/v2/storage/records/${country}/find`)
              .reply(200, popAPIResponse);

            const response = await storage.find(country, {});

            expect(response.data).to.deep.equal(popAPIResponse);
          });

          it('should use the default endpoint otherwise', async () => {
            const country = 'ae';

            nock(POPAPI_URL)
              .post(`/v2/storage/records/${country}/find`)
              .reply(200, popAPIResponse);

            const response = await storage.find(country, {});

            expect(response.data).to.deep.equal(popAPIResponse);
          });
        });
      });

      describe('encryption', () => {
        describe('when enabled', () => {
          const storage = createStorageWithPOPAPIEndpointLoggerAndKeyAccessor();

          it('should hash filters', (done) => {
            const filter = { key: [uuid(), uuid()] };
            const hashedFilter = { key: filter.key.map((el) => storage.createKeyHash(el)) };

            const popAPI = nock(POPAPI_URL)
              .post(`/v2/storage/records/${COUNTRY}/find`)
              .reply(200);

            popAPI.on('request', (req, interceptor, body) => {
              const bodyObj = JSON.parse(body);
              expect(bodyObj.filter).to.deep.equal(hashedFilter);
              done();
            });

            storage.find(COUNTRY, filter);
          });
        });

        describe('when disabled', () => {
          const storage = createStorageWithPOPAPIEndpointLoggerAndKeyAccessorNoEnc();

          it('should not hash filters', (done) => {
            const filter = { key: [uuid(), uuid()] };

            const popAPI = nock(POPAPI_URL)
              .post(`/v2/storage/records/${COUNTRY}/find`)
              .reply(200);

            popAPI.on('request', (req, interceptor, body) => {
              const bodyObj = JSON.parse(body);
              expect(bodyObj.filter).to.deep.equal(filter);
              done();
            });

            storage.find(COUNTRY, filter);
          });
        });
      });
    });

    describe('findOne', () => {
      describe('when no results found', () => {
        const storage = createStorageWithPOPAPIEndpointLoggerAndKeyAccessorNoEnc();

        it('should return null', async () => {
          nock(POPAPI_URL)
            .post(`/v2/storage/records/${COUNTRY}/find`)
            .reply(200);

          const found = await storage.findOne(COUNTRY, {});
          expect(found).to.equal(null);
        });
      });
>>>>>>> 954a33c5
    });

<<<<<<< HEAD
  it('should migrate data from old secret to new', async function () {
    this.timeout(3000);

    const encryptedRecords = await Promise.all(TEST_RECORDS.map((record) => storage._encryptPayload(record)));

    const oldSecret = { secret: SECRET_KEY, version: 0 };
    const newSecret = { secret: 'newnew', version: 1 };
    storage.setSecretKeyAccessor(new SecretKeyAccessor(() => ({
      secrets: [oldSecret, newSecret],
      currentVersion: newSecret.version,
    })));

    nock(POPAPI_URL)
      .post(`/v2/storage/records/${COUNTRY}/find`)
      .reply(200, () => ({
        meta: {
          total: encryptedRecords.length,
          count: encryptedRecords.length,
        },
        data: encryptedRecords,
      }));
=======
    describe('updateOne', () => {
      const popAPIResponse = { success: true };

      describe('should validate arguments', () => {
        let storage;
        beforeEach(() => {
          storage = createDefaultStorageWithLogger();
        });

        describe('when country is not a string', () => {
          it('should log error', async () => {
            try {
              await storage.updateOne();
            } catch (e) {
              expect(loggerSpy.calledWith('error')).to.equal(true);
              return;
            }
            chai.assert.fail('Validation passed');
          });

          it('should throw an error', async () => {
            await expect(storage.updateOne()).to.be.rejectedWith(Error, 'Missing country');
            await expect(storage.updateOne(null)).to.be.rejectedWith(Error, 'Missing country');
            await expect(storage.updateOne(1)).to.be.rejectedWith(Error, 'Missing country');
            await expect(storage.updateOne({})).to.be.rejectedWith(Error, 'Missing country');
            await expect(storage.updateOne([])).to.be.rejectedWith(Error, 'Missing country');
          });
        });
      });

      describe('when override enabled', () => {
        const storage = createStorageWithPOPAPIEndpointLoggerAndKeyAccessorNoEnc();

        it('should simply write record', (done) => {
          const request = {
            country: COUNTRY,
            key: uuid(),
            version: 0,
            body: 'test',
          };

          const popAPI = nock(POPAPI_URL)
            .post(`/v2/storage/records/${COUNTRY}`)
            .reply(200, popAPIResponse);

          popAPI.on('request', async (req, interceptor, reqBody) => {
            const bodyObj = JSON.parse(reqBody);
            expect(bodyObj.body).to.equal(request.body);
            done();
          });

          storage.updateOne(COUNTRY, {}, request, { override: true });
        });
      });
    });

    describe('migrate', () => {
      describe('when encryption disabled', () => {
        const storage = createStorageWithPOPAPIEndpointLoggerAndKeyAccessorNoEnc();

        it('should throw an error', async () => {
          await expect(storage.migrate(COUNTRY, 10)).to.be.rejectedWith(Error, 'Migration not supported when encryption is off');
        });
      });
    });

    describe('batchAsync', () => {
      const popAPIResponse = { success: true };

      describe('POPAPI endpoint', () => {
        describe('if the endpoint was set during storage creation', () => {
          const storage = createStorageWithCustomEndpointLoggerAndKeyAccessorNoEnc();

          it('should use the provided endpoint', (done) => {
            const request = {
              country: COUNTRY,
              GET: [uuid()],
            };

            const popAPI = nock(customStorageEndpoint)
              .post(`/v2/storage/batches/${COUNTRY}`)
              .reply(200, popAPIResponse);

            popAPI.on('request', () => done());

            storage.batchAsync(request);
          });
        });

        describe('otherwise it should request country data from CountriesCache', () => {
          const storage = createStorageWithCustomCountriesCacheLoggerAndKeyAccessorNoEnc();

          it('should use the endpoint provided by CountriesCache if it matches requested country', async () => {
            const country = 'hu';
            const popAPIUrl = `https://${country}.api.incountry.io`;
            const request = {
              country,
              GET: [uuid()],
            };

            nock(popAPIUrl)
              .post(`/v2/storage/batches/${country}`)
              .reply(200, popAPIResponse);

            const response = await storage.batchAsync(request);

            expect(response.data).to.deep.equal(popAPIResponse);
          });

          it('should use the default endpoint otherwise', async () => {
            const country = 'ae';
            const request = {
              country,
              GET: [uuid()],
            };

            nock(POPAPI_URL)
              .post(`/v2/storage/batches/${country}`)
              .reply(200, popAPIResponse);

            const response = await storage.batchAsync(request);

            expect(response.data).to.deep.equal(popAPIResponse);
          });
        });
      });

      describe('encryption', () => {
        describe('when disabled', () => {
          const storage = createStorageWithPOPAPIEndpointLoggerAndKeyAccessorNoEnc();

          it('should not hash keys', (done) => {
            const request = {
              country: COUNTRY,
              GET: [uuid()],
            };

            const popAPI = nock(POPAPI_URL)
              .post(`/v2/storage/batches/${COUNTRY}`)
              .reply(200, popAPIResponse);

            popAPI.on('request', (req, interceptor, body) => {
              const bodyObj = JSON.parse(body);
              expect(bodyObj).to.deep.equal(request);
              done();
            });

            storage.batchAsync(request);
          });
        });
      });

      describe('response handling', () => {
        describe('empty response', () => {
          const storage = createStorageWithPOPAPIEndpointLoggerAndKeyAccessorNoEnc();

          it('should return response as is', async () => {
            const request = {
              country: COUNTRY,
              GET: [uuid()],
            };

            nock(POPAPI_URL)
              .post(`/v2/storage/batches/${COUNTRY}`)
              .reply(200);

            const response = await storage.batchAsync(request);

            expect(response.data).to.equal('');
          });
        });

        describe('successful response without encryption', () => {
          const storage = createStorageWithPOPAPIEndpointLoggerAndKeyAccessorNoEnc();

          it('should parse response', async () => {
            const request = {
              country: COUNTRY,
              GET: [uuid()],
            };

            const popAPIBatchReadResponse = {
              GET: [{
                key: request.GET[0],
                body: 'test',
              }],
            };

            nock(POPAPI_URL)
              .post(`/v2/storage/batches/${COUNTRY}`)
              .reply(200, popAPIBatchReadResponse);

            const response = await storage.batchAsync(request);

            expect(response.data).to.deep.equal(popAPIBatchReadResponse);
          });
        });

        describe('when POPAPI returned wrong data', () => {
          const storage = createStorageWithPOPAPIEndpointLoggerAndKeyAccessorNoEnc();

          it('should parse response', async () => {
            const request = {
              country: COUNTRY,
              GET: [uuid()],
            };

            const popAPIBatchReadResponse = {
              GET: [{
                key: 'test',
                body: 'test',
              }],
            };

            const notFoundResponse = {
              GET: [{
                body: undefined,
                error: 'Record not found',
              }],
            };

            nock(POPAPI_URL)
              .post(`/v2/storage/batches/${COUNTRY}`)
              .reply(200, popAPIBatchReadResponse);

            const response = await storage.batchAsync(request);

            expect(response.data).to.deep.equal(notFoundResponse);
          });
        });
      });

      describe('in case of network error', () => {
        it('should log error and return undefined', async () => {
          const REQUEST_TIMEOUT_ERROR = { code: 'ETIMEDOUT' };
          const request = {
            country: COUNTRY,
            GET: [uuid()],
          };
          const storage = createStorageWithPOPAPIEndpointLoggerAndKeyAccessor();

          nock(POPAPI_URL)
            .post(`/v2/storage/batches/${COUNTRY}`)
            .replyWithError(REQUEST_TIMEOUT_ERROR);

          const response = await storage.batchAsync(request);

          expect(response).to.equal(undefined);
          expect(loggerSpy.calledWith('error')).to.equal(true);
        });
      });
    });

    describe('batchWrite', () => {
      const popAPIResponse = { success: true };

      describe('should validate records', () => {
        let storage;
        beforeEach(() => {
          storage = createDefaultStorageWithLogger();

          nock(POPAPI_URL)
            .post(`/v2/storage/records/${COUNTRY}/batchWrite`)
            .reply(200);
        });

        describe('when the records is empty array', () => {
          it('should throw an error', async () => {
            await expect(storage.batchWrite(COUNTRY, [])).to.be.rejectedWith(Error, 'You must pass non-empty array');
          });
        });

        describe('when the record has no country field', () => {
          it('should throw an error', async () => {
            await expect(storage.batchWrite(COUNTRY, [{}])).to.be.rejectedWith(Error, 'Missing country');
          });
        });

        describe('when the record has no key field', () => {
          it('should throw an error', async () => {
            await expect(storage.batchWrite(COUNTRY, [{ country: COUNTRY }])).to.be.rejectedWith(Error, 'Missing key');
          });
        });
      });

      describe('POPAPI endpoint', () => {
        describe('if the endpoint was set during storage creation', () => {
          const storage = new Storage({
            apiKey: 'string',
            environmentId: 'string',
            endpoint: customStorageEndpoint,
          }, new SecretKeyAccessor(() => SECRET_KEY), logger);

          it('should use the provided endpoint', (done) => {
            const popAPI = nock(customStorageEndpoint)
              .post(`/v2/storage/records/${COUNTRY}/batchWrite`)
              .reply(200, popAPIResponse);

            popAPI.on('request', () => done());

            storage.batchWrite(COUNTRY, TEST_RECORDS);
          });
        });

        describe('otherwise it should request country data from CountriesCache', () => {
          const storage = new Storage({
            apiKey: 'string',
            environmentId: 'string',
          }, new SecretKeyAccessor(() => SECRET_KEY), logger, countriesCache);

          it('should use the endpoint provided by CountriesCache if it matches requested country', async () => {
            const country = 'hu';
            const popAPIUrl = `https://${country}.api.incountry.io`;

            nock(popAPIUrl)
              .post(`/v2/storage/records/${country}/batchWrite`)
              .reply(200, popAPIResponse);

            const response = await storage.batchWrite(country, TEST_RECORDS);

            expect(response.data).to.deep.equal(popAPIResponse);
          });

          it('should use the default endpoint otherwise', async () => {
            const country = 'ae';

            nock(POPAPI_URL)
              .post(`/v2/storage/records/${country}/batchWrite`)
              .reply(200, popAPIResponse);

            const response = await storage.batchWrite(country, TEST_RECORDS);

            expect(response.data).to.deep.equal(popAPIResponse);
          });
        });
      });

      describe('encryption', () => {
        describe('when disabled', () => {
          const storage = createStorageWithPOPAPIEndpointLoggerAndKeyAccessorNoEnc();

          it('should not encrypt payload', (done) => {
            const popAPI = nock(POPAPI_URL)
              .post(`/v2/storage/records/${COUNTRY}/batchWrite`)
              .reply(200, popAPIResponse);

            popAPI.on('request', async (req, interceptor, reqBody) => {
              const bodyObj = JSON.parse(reqBody);
              expect(bodyObj).to.deep.equal(TEST_RECORDS);
              done();
            });
>>>>>>> 954a33c5

            storage.batchWrite(COUNTRY, TEST_RECORDS);
          });
        });
      });

<<<<<<< HEAD
    const resp = await storage.migrate(COUNTRY, TEST_RECORDS.length);

    expect(resp.totalLeft).to.equal(0);
    expect(resp.migrated).to.equal(TEST_RECORDS.length);
  });

  it('should find by random key', async function () {
    const filter = { profile_key: TEST_RECORDS[4].profile_key }
    const options = { limit: 1, offset: 1 }
    const encryptedRecords = await Promise.all(TEST_RECORDS.map((record) => storage._encryptPayload(record)))
    nock(POPAPI_URL)
      .post(`/v2/storage/records/${COUNTRY}/find`)
      .reply(200, (uri, requestBody) => {
        const filterKeys = Object.keys(requestBody.filter);
        const records = encryptedRecords.filter((rec) => {
          for (let i = 0; i < filterKeys.length; i += 1) {
            if (rec[filterKeys[i]] !== requestBody.filter[filterKeys[i]]) {
              return false
=======
      describe('in case of network error', () => {
        it('should throw an error and log it', async () => {
          const REQUEST_TIMEOUT_ERROR = { code: 'ETIMEDOUT' };
          const storage = createStorageWithPOPAPIEndpointLoggerAndKeyAccessor();

          nock(POPAPI_URL)
            .post(`/v2/storage/records/${COUNTRY}/batchWrite`)
            .replyWithError(REQUEST_TIMEOUT_ERROR);

          try {
            await storage.batchWrite(COUNTRY, TEST_RECORDS);
          } catch (e) {
            expect(e).to.be.an.instanceof(Object);
            expect(e).to.deep.equal(REQUEST_TIMEOUT_ERROR);
            expect(loggerSpy.calledWith('error')).to.equal(true);
            return;
          }
          chai.assert.fail('Network error not handled');
        });
      });
    });
  });

  describe('should work correctly', function () {
    let storage;
    beforeEach(function () {
      storage = new Storage({
          apiKey: 'string',
          environmentId: 'string',
          endpoint: POPAPI_URL,
        },
        new SecretKeyAccessor(() => SECRET_KEY)
      )
    });
    TEST_RECORDS.forEach((testCase, idx) => {
      context(`with test case ${idx}`, function () {
        it('should write a record', function (done) {
          const scope = nock(POPAPI_URL)
            .post(`/v2/storage/records/${COUNTRY}`)
            .reply(200);
          storage.writeAsync(testCase);
          scope.on('request', async function(req, interceptor, body) {
            try {
              const encrypted = await storage._encryptPayload(testCase)
              const bodyObj = JSON.parse(body);
              expect(_.omit(bodyObj, ['body'])).to.deep.equal(_.omit(encrypted, ['body']));
              done();
            } catch (e) {
              done(e)
>>>>>>> 954a33c5
            }
          });
        });
        it('should read a record', async function () {
          const encrypted = await storage._encryptPayload(testCase);
          nock(POPAPI_URL)
            .get(`/v2/storage/records/${COUNTRY}/${encrypted.key}`)
            .reply(200, encrypted);
          const {data} = await storage.readAsync(testCase);
          const expected = _.pick(testCase, ['key', 'body']);
          expect(data).to.deep.include(expected);
        })
<<<<<<< HEAD
        return { meta: { total: records.length }, data: records }
      });
    const rec = await storage.find('us', filter, options)
    expect(rec.data.length).to.eql(2)
  })
  it('should return error when find limit option is not positive integer', async function () {
    await expect(storage.find('us', {}, { limit: -123 })).to.be.rejectedWith(Error, 'Limit should be a positive integer');
    await expect(storage.find('us', {}, { limit: 123.124 })).to.be.rejectedWith(Error, 'Limit should be a positive integer');
    await expect(storage.find('us', {}, { limit: 'sdsd' })).to.be.rejectedWith(Error, 'Limit should be a positive integer');
    await expect(storage.find('us', {}, { limit: 10 })).not.to.be.rejectedWith(Error, 'Limit should be a positive integer');
  })
  it('should findOne by random key', async function () {
    const filter = { key3: TEST_RECORDS[4].key3 }
    const options = { limit: 1, offset: 1 }
    const encryptedRecords = await Promise.all(TEST_RECORDS.map((record) => storage._encryptPayload(record)))
    nock(POPAPI_URL)
      .post(`/v2/storage/records/${COUNTRY}/find`)
      .reply(200, (uri, requestBody) => {
        const filterKeys = Object.keys(requestBody.filter);
        const records = encryptedRecords.filter((rec) => {
          for (let i = 0; i < filterKeys.length; i += 1) {
            if (rec[filterKeys[i]] !== requestBody.filter[filterKeys[i]]) {
              return false
            }
          }
          return true
        })
        return { meta: { total: records.length }, data: records }
      });
    const rec = await storage.findOne('us', filter, options)
    expect(rec).to.eql(TEST_RECORDS[4])
  })
  it('should update one by profile key', function (done) {
    const payload = { profile_key: 'updatedProfileKey' }
    storage._encryptPayload(TEST_RECORDS[4]).then((encrypted) => {
      nock(POPAPI_URL)
        .post(`/v2/storage/records/${COUNTRY}/find`)
        .reply(200, { data: [encrypted], meta: { total: 1 } });
      const writeNock = nock(POPAPI_URL)
        .post(`/v2/storage/records/${COUNTRY}`)
        .reply(200, { data: [encrypted], meta: { total: 1 } });
      writeNock.on('request', (req, interceptor, body) => {
        const expectedPlain = {
          ...TEST_RECORDS[4],
          ...payload,
        }
        storage._decryptPayload(JSON.parse(body)).then((decrypted) => {
=======
        it('should delete a record', function (done) {
          storage._encryptPayload(testCase).then((encrypted) => {
            const scope = nock(POPAPI_URL)
              .delete(`/v2/storage/records/${COUNTRY}/${encrypted.key}`)
              .reply(200);
            storage.deleteAsync(testCase)
            scope.on('error', done);
            scope.on('request', () => done())
          }).catch(done);
        })
      })
    });
    it('should batch read', function (done) {
      const request = {
        country: 'us',
        GET: TEST_RECORDS.map((record) => record.key),
      };
      Promise.all(TEST_RECORDS.map((testCase) => storage._encryptPayload(testCase))).then((encrypted) => {
        const scope = nock(POPAPI_URL)
          .post('/v2/storage/batches/us')
          .reply(200, {GET: encrypted});
        scope.on('request', async function (req, interceptor, body) {
          try {
            const expected = {GET: request.GET.map((id) => storage.createKeyHash(id))}
            expect(JSON.parse(body)).to.eql(expected)
          } catch (e) {
            done(e)
          }
        });
        scope.on('error', done);
        storage.batchAsync(request).then((response) => {
>>>>>>> 954a33c5
          try {
            expect(response.data).to.eql({GET: TEST_RECORDS})
            done()
          } catch (e) {
            done(e)
          }
        })
      })
<<<<<<< HEAD
      storage.updateOne('us', { profileKey: TEST_RECORDS[4].profileKey }, payload)
    })
  })
  context('exceptions', function () {
    context('updateOne', function () {
      it('should reject if too many records found', function (done) {
        nock(POPAPI_URL)
          .post(`/v2/storage/records/${COUNTRY}/find`)
          .reply(200, { data: [], meta: { total: 2 } });
        storage.updateOne('us', {}, {}).then(() => done('Should reject')).catch(() => done())
      })
      it('should reject if no records found', function (done) {
        nock(POPAPI_URL)
          .post(`/v2/storage/records/${COUNTRY}/find`)
          .reply(200, { data: [], meta: { total: 0 } });
        storage.updateOne('us', {}, {}).then(() => done('Should reject')).catch(() => done())
      })
    })
    context('delete', function () {
      it('should throw when invalid url', function (done) {
        const INVALID_KEY = 'invalid';
        nock(POPAPI_URL)
          .delete(`/v2/storage/records/${COUNTRY}/${storage.createKeyHash(INVALID_KEY)}`)
          .reply(404);
        storage.deleteAsync({ country: 'us', key: INVALID_KEY }).then(() => done('should be rejected')).catch(() => done())
      })
    })
    context('read', function () {
      it('should return error when not found', function (done) {
        const INVALID_KEY = 'invalid';
        const scope = nock(POPAPI_URL)
          .get(`/v2/storage/records/${COUNTRY}/${storage.createKeyHash(INVALID_KEY)}`)
          .reply(404);
        scope.on('error', done);
        storage.readAsync({ country: 'us', key: INVALID_KEY })
          .then((res) => res.error ? done() : done('Should return error'))
          .catch(done)
      })
      it('should return error when server error', function (done) {
        const INVALID_KEY = 'invalid';
        const scope = nock(POPAPI_URL)
          .get(`/v2/storage/records/${COUNTRY}/${storage.createKeyHash(INVALID_KEY)}`)
          .reply(500);
        scope.on('error', done);
        storage.readAsync({ country: 'us', key: INVALID_KEY })
          .then(() => done('Should return error'))
          .catch(() => done())
=======
    })

    it('should batch write', function (done) {
      const scope = nock(POPAPI_URL)
        .post(`/v2/storage/records/${COUNTRY}/batchWrite`)
        .reply(200);
      storage.batchWrite('us', TEST_RECORDS);
      scope.on('request', function(req, interceptor, body) {
        const bodyObj = JSON.parse(body);
        bodyObj.forEach((encRecord, index) => {
          const testRecord = TEST_RECORDS[index];
          expect(encRecord).to.include.all.keys(Object.keys(testRecord));
          expect(encRecord).not.to.deep.equal(testRecord);
        });

        done();
      });
    });

    it('should migrate data from old secret to new', async function () {
      this.timeout(3000);

      const encryptedRecords = await Promise.all(TEST_RECORDS.map((record) => storage._encryptPayload(record)));

      const oldSecret = { secret: SECRET_KEY, version: 0 };
      const newSecret = { secret: 'newnew', version: 1 };
      storage.setSecretKeyAccessor(new SecretKeyAccessor(() => ({
        secrets: [oldSecret, newSecret],
        currentVersion: newSecret.version,
      })));

      nock(POPAPI_URL)
        .post(`/v2/storage/records/${COUNTRY}/find`)
        .reply(200, () => ({
          meta: {
            total: encryptedRecords.length,
            count: encryptedRecords.length,
          },
          data: encryptedRecords,
        }));

      nock(POPAPI_URL)
        .post(`/v2/storage/records/${COUNTRY}/batchWrite`)
        .reply(200, (uri, body) => {
          expect(body.length).to.equal(encryptedRecords.length);
          body.forEach((rec, index) => {
            expect(_.omit(rec, ['body', 'version'])).to.deep.equal(_.omit(encryptedRecords[index], ['body', 'version']));
            expect(rec.body).to.not.equal(encryptedRecords[index].body);
            expect(rec.version).to.not.equal(encryptedRecords[index].version);
          });
        });

      const resp = await storage.migrate(COUNTRY, TEST_RECORDS.length);

      expect(resp.totalLeft).to.equal(0);
      expect(resp.migrated).to.equal(TEST_RECORDS.length);
    });

    it('should find by random key', async function () {
      const filter = {profile_key: TEST_RECORDS[4].profile_key}
      const options = {limit: 1, offset: 1}
      const encryptedRecords = await Promise.all(TEST_RECORDS.map((record) => storage._encryptPayload(record)))
      nock(POPAPI_URL)
        .post(`/v2/storage/records/${COUNTRY}/find`)
        .reply(200, (uri, requestBody) => {
          const filterKeys = Object.keys(requestBody.filter);
          const records =  encryptedRecords.filter((rec) => {
            for(let i = 0; i < filterKeys.length; i += 1) {
              if (rec[filterKeys[i]] !== requestBody.filter[filterKeys[i]]) {
                return false
              }
            }
            return true
          })
          return {meta: {total: records.length}, data: records}
        });
      const rec = await storage.find('us', filter, options)
      expect(rec.data.length).to.eql(2)
    })
    it('should return error when find limit option is not positive integer', async function () {
      await expect(storage.find('us', {}, { limit: -123 })).to.be.rejectedWith(Error, 'Limit should be a positive integer');
      await expect(storage.find('us', {}, { limit: 123.124 })).to.be.rejectedWith(Error, 'Limit should be a positive integer');
      await expect(storage.find('us', {}, { limit: 'sdsd'})).to.be.rejectedWith(Error, 'Limit should be a positive integer');
      await expect(storage.find( 'us', {}, { limit: 10 })).not.to.be.rejectedWith(Error, 'Limit should be a positive integer');
    })
    it('should findOne by random key', async function () {
      const filter = {key3: TEST_RECORDS[4].key3}
      const options = {limit: 1, offset: 1}
      const encryptedRecords = await Promise.all(TEST_RECORDS.map((record) => storage._encryptPayload(record)))
      nock(POPAPI_URL)
        .post(`/v2/storage/records/${COUNTRY}/find`)
        .reply(200, (uri, requestBody) => {
          const filterKeys = Object.keys(requestBody.filter);
          const records = encryptedRecords.filter((rec) => {
            for(let i = 0; i < filterKeys.length; i += 1) {
              if (rec[filterKeys[i]] !== requestBody.filter[filterKeys[i]]) {
                return false
              }
            }
            return true
          })
          return {meta: {total: records.length}, data: records}
        });
      const rec = await storage.findOne('us', filter, options)
      expect(rec).to.eql(TEST_RECORDS[4])
    })
    it('should update one by profile key', function (done) {
      const payload = {profile_key: 'updatedProfileKey'}
      storage._encryptPayload(TEST_RECORDS[4]).then((encrypted) => {
        nock(POPAPI_URL)
          .post(`/v2/storage/records/${COUNTRY}/find`)
          .reply(200, {data: [encrypted], meta: {total: 1}});
        const writeNock = nock(POPAPI_URL)
          .post(`/v2/storage/records/${COUNTRY}`)
          .reply(200, {data: [encrypted], meta: {total: 1}});
        writeNock.on('request', (req, interceptor, body) => {
          const expectedPlain = {
            ...TEST_RECORDS[4],
            ...payload,
          }
          storage._decryptPayload(JSON.parse(body)).then((decrypted) => {
            try {
              expect(decrypted).to.eql(expectedPlain)
              done()
            } catch (e) {
              done(e)
            }
          })
        })
        storage.updateOne('us', {profileKey: TEST_RECORDS[4].profileKey}, payload)
      })
    })
    context('exceptions', function () {
      context('updateOne', function () {
        it('should reject if too many records found', function (done) {
          nock(POPAPI_URL)
            .post(`/v2/storage/records/${COUNTRY}/find`)
            .reply(200, {data: [], meta: {total: 2}});
          storage.updateOne('us', {}, {}).then(() => done('Should reject')).catch(() => done())
        })
        it('should reject if no records found', function (done) {
          nock(POPAPI_URL)
            .post(`/v2/storage/records/${COUNTRY}/find`)
            .reply(200, {data: [], meta: {total: 0}});
          storage.updateOne('us', {}, {}).then(() => done('Should reject')).catch(() => done())
        })
      })
      context('delete', function () {
        it('should throw when invalid url', function (done) {
          const INVALID_KEY = 'invalid';
          nock(POPAPI_URL)
            .delete(`/v2/storage/records/${COUNTRY}/${storage.createKeyHash(INVALID_KEY)}`)
            .reply(404);
          storage.deleteAsync({country: 'us', key: INVALID_KEY}).then(() => done('should be rejected')).catch(() => done())
        })
      })
      context('read', function () {
        it('should return error when not found', function (done) {
          const INVALID_KEY = 'invalid';
          const scope = nock(POPAPI_URL)
            .get(`/v2/storage/records/${COUNTRY}/${storage.createKeyHash(INVALID_KEY)}`)
            .reply(404);
          scope.on('error', done);
          storage.readAsync({country: 'us', key: INVALID_KEY})
            .then((res) => res.error ? done() : done('Should return error'))
            .catch(done)
        })
        it('should return error when server error', function (done) {
          const INVALID_KEY = 'invalid';
          const scope = nock(POPAPI_URL)
            .get(`/v2/storage/records/${COUNTRY}/${storage.createKeyHash(INVALID_KEY)}`)
            .reply(500);
          scope.on('error', done);
          storage.readAsync({country: 'us', key: INVALID_KEY})
            .then(() => done('Should return error'))
            .catch(() => done())
        })
>>>>>>> 954a33c5
      })
    })
  });
});<|MERGE_RESOLUTION|>--- conflicted
+++ resolved
@@ -46,26 +46,6 @@
   getCountriesAsync: async () => ["ru", "us"]
 }
 
-<<<<<<< HEAD
-describe('Storage', function () {
-  let storage;
-  beforeEach(function () {
-    storage = new Storage({
-      apiKey: 'string',
-      environmentId: 'string',
-    },
-      new SecretKeyAccessor(() => SECRET_KEY)
-    )
-  });
-  TEST_RECORDS.forEach((testCase, idx) => {
-    context(`with test case ${idx}`, function () {
-      it('should write a record', function (done) {
-        const scope = nock(POPAPI_URL)
-          .post(`/v2/storage/records/${COUNTRY}`)
-          .reply(200);
-        storage.writeAsync(testCase);
-        scope.on('request', async function (req, interceptor, body) {
-=======
 describe('Storage', () => {
   describe('interface methods', () => {
     const logger = { write: (a, b) => [a, b] };
@@ -140,7 +120,7 @@
 
             process.env.INC_API_KEY = 'apiKey';
 
-            expect(() => new Storage({})).not.to.throw();
+            expect(() => new Storage({ environmentId: 'envId' })).not.to.throw();
           });
         });
 
@@ -462,7 +442,6 @@
             .post(`/v2/storage/records/${COUNTRY}`)
             .replyWithError(REQUEST_TIMEOUT_ERROR);
 
->>>>>>> 954a33c5
           try {
             await storage.writeAsync(TEST_RECORDS[0]);
           } catch (e) {
@@ -474,44 +453,6 @@
           chai.assert.fail('Network error not handled');
         });
       });
-<<<<<<< HEAD
-      it('should read a record', async function () {
-        const encrypted = await storage._encryptPayload(testCase);
-        nock(POPAPI_URL)
-          .get(`/v2/storage/records/${COUNTRY}/${encrypted.key}`)
-          .reply(200, encrypted);
-        const { data } = await storage.readAsync(testCase);
-        const expected = _.pick(testCase, ['key', 'body']);
-        expect(data).to.deep.include(expected);
-      })
-      it('should delete a record', function (done) {
-        storage._encryptPayload(testCase).then((encrypted) => {
-          const scope = nock(POPAPI_URL)
-            .delete(`/v2/storage/records/${COUNTRY}/${encrypted.key}`)
-            .reply(200);
-          storage.deleteAsync(testCase)
-          scope.on('error', done);
-          scope.on('request', () => done())
-        }).catch(done);
-      })
-    })
-  });
-
-  it('should batch write', function (done) {
-    const scope = nock(POPAPI_URL)
-      .post(`/v2/storage/records/${COUNTRY}/batchWrite`)
-      .reply(200);
-    storage.batchWrite('us', TEST_RECORDS);
-    scope.on('request', function (req, interceptor, body) {
-      const bodyObj = JSON.parse(body);
-      bodyObj.forEach((encRecord, index) => {
-        const testRecord = TEST_RECORDS[index];
-        expect(encRecord).to.include.all.keys(Object.keys(testRecord));
-        expect(encRecord).not.to.deep.equal(testRecord);
-      });
-
-      done();
-=======
     });
 
     describe('readAsync', () => {
@@ -838,26 +779,34 @@
           it('should use the endpoint provided by CountriesCache if it matches requested country', async () => {
             const country = 'hu';
             const popAPIUrl = `https://${country}.api.incountry.io`;
+            const popAPIFindResponse = {
+              data: [],
+              meta: {},
+            }
 
             nock(popAPIUrl)
               .post(`/v2/storage/records/${country}/find`)
-              .reply(200, popAPIResponse);
+              .reply(200, popAPIFindResponse);
 
             const response = await storage.find(country, {});
 
-            expect(response.data).to.deep.equal(popAPIResponse);
+            expect(response).to.deep.equal(popAPIFindResponse);
           });
 
           it('should use the default endpoint otherwise', async () => {
             const country = 'ae';
+            const popAPIFindResponse = {
+              data: [],
+              meta: {},
+            }
 
             nock(POPAPI_URL)
               .post(`/v2/storage/records/${country}/find`)
-              .reply(200, popAPIResponse);
+              .reply(200, popAPIFindResponse);
 
             const response = await storage.find(country, {});
 
-            expect(response.data).to.deep.equal(popAPIResponse);
+            expect(response).to.deep.equal(popAPIFindResponse);
           });
         });
       });
@@ -919,32 +868,8 @@
           expect(found).to.equal(null);
         });
       });
->>>>>>> 954a33c5
-    });
-
-<<<<<<< HEAD
-  it('should migrate data from old secret to new', async function () {
-    this.timeout(3000);
-
-    const encryptedRecords = await Promise.all(TEST_RECORDS.map((record) => storage._encryptPayload(record)));
-
-    const oldSecret = { secret: SECRET_KEY, version: 0 };
-    const newSecret = { secret: 'newnew', version: 1 };
-    storage.setSecretKeyAccessor(new SecretKeyAccessor(() => ({
-      secrets: [oldSecret, newSecret],
-      currentVersion: newSecret.version,
-    })));
-
-    nock(POPAPI_URL)
-      .post(`/v2/storage/records/${COUNTRY}/find`)
-      .reply(200, () => ({
-        meta: {
-          total: encryptedRecords.length,
-          count: encryptedRecords.length,
-        },
-        data: encryptedRecords,
-      }));
-=======
+    });
+
     describe('updateOne', () => {
       const popAPIResponse = { success: true };
 
@@ -1011,193 +936,6 @@
       });
     });
 
-    describe('batchAsync', () => {
-      const popAPIResponse = { success: true };
-
-      describe('POPAPI endpoint', () => {
-        describe('if the endpoint was set during storage creation', () => {
-          const storage = createStorageWithCustomEndpointLoggerAndKeyAccessorNoEnc();
-
-          it('should use the provided endpoint', (done) => {
-            const request = {
-              country: COUNTRY,
-              GET: [uuid()],
-            };
-
-            const popAPI = nock(customStorageEndpoint)
-              .post(`/v2/storage/batches/${COUNTRY}`)
-              .reply(200, popAPIResponse);
-
-            popAPI.on('request', () => done());
-
-            storage.batchAsync(request);
-          });
-        });
-
-        describe('otherwise it should request country data from CountriesCache', () => {
-          const storage = createStorageWithCustomCountriesCacheLoggerAndKeyAccessorNoEnc();
-
-          it('should use the endpoint provided by CountriesCache if it matches requested country', async () => {
-            const country = 'hu';
-            const popAPIUrl = `https://${country}.api.incountry.io`;
-            const request = {
-              country,
-              GET: [uuid()],
-            };
-
-            nock(popAPIUrl)
-              .post(`/v2/storage/batches/${country}`)
-              .reply(200, popAPIResponse);
-
-            const response = await storage.batchAsync(request);
-
-            expect(response.data).to.deep.equal(popAPIResponse);
-          });
-
-          it('should use the default endpoint otherwise', async () => {
-            const country = 'ae';
-            const request = {
-              country,
-              GET: [uuid()],
-            };
-
-            nock(POPAPI_URL)
-              .post(`/v2/storage/batches/${country}`)
-              .reply(200, popAPIResponse);
-
-            const response = await storage.batchAsync(request);
-
-            expect(response.data).to.deep.equal(popAPIResponse);
-          });
-        });
-      });
-
-      describe('encryption', () => {
-        describe('when disabled', () => {
-          const storage = createStorageWithPOPAPIEndpointLoggerAndKeyAccessorNoEnc();
-
-          it('should not hash keys', (done) => {
-            const request = {
-              country: COUNTRY,
-              GET: [uuid()],
-            };
-
-            const popAPI = nock(POPAPI_URL)
-              .post(`/v2/storage/batches/${COUNTRY}`)
-              .reply(200, popAPIResponse);
-
-            popAPI.on('request', (req, interceptor, body) => {
-              const bodyObj = JSON.parse(body);
-              expect(bodyObj).to.deep.equal(request);
-              done();
-            });
-
-            storage.batchAsync(request);
-          });
-        });
-      });
-
-      describe('response handling', () => {
-        describe('empty response', () => {
-          const storage = createStorageWithPOPAPIEndpointLoggerAndKeyAccessorNoEnc();
-
-          it('should return response as is', async () => {
-            const request = {
-              country: COUNTRY,
-              GET: [uuid()],
-            };
-
-            nock(POPAPI_URL)
-              .post(`/v2/storage/batches/${COUNTRY}`)
-              .reply(200);
-
-            const response = await storage.batchAsync(request);
-
-            expect(response.data).to.equal('');
-          });
-        });
-
-        describe('successful response without encryption', () => {
-          const storage = createStorageWithPOPAPIEndpointLoggerAndKeyAccessorNoEnc();
-
-          it('should parse response', async () => {
-            const request = {
-              country: COUNTRY,
-              GET: [uuid()],
-            };
-
-            const popAPIBatchReadResponse = {
-              GET: [{
-                key: request.GET[0],
-                body: 'test',
-              }],
-            };
-
-            nock(POPAPI_URL)
-              .post(`/v2/storage/batches/${COUNTRY}`)
-              .reply(200, popAPIBatchReadResponse);
-
-            const response = await storage.batchAsync(request);
-
-            expect(response.data).to.deep.equal(popAPIBatchReadResponse);
-          });
-        });
-
-        describe('when POPAPI returned wrong data', () => {
-          const storage = createStorageWithPOPAPIEndpointLoggerAndKeyAccessorNoEnc();
-
-          it('should parse response', async () => {
-            const request = {
-              country: COUNTRY,
-              GET: [uuid()],
-            };
-
-            const popAPIBatchReadResponse = {
-              GET: [{
-                key: 'test',
-                body: 'test',
-              }],
-            };
-
-            const notFoundResponse = {
-              GET: [{
-                body: undefined,
-                error: 'Record not found',
-              }],
-            };
-
-            nock(POPAPI_URL)
-              .post(`/v2/storage/batches/${COUNTRY}`)
-              .reply(200, popAPIBatchReadResponse);
-
-            const response = await storage.batchAsync(request);
-
-            expect(response.data).to.deep.equal(notFoundResponse);
-          });
-        });
-      });
-
-      describe('in case of network error', () => {
-        it('should log error and return undefined', async () => {
-          const REQUEST_TIMEOUT_ERROR = { code: 'ETIMEDOUT' };
-          const request = {
-            country: COUNTRY,
-            GET: [uuid()],
-          };
-          const storage = createStorageWithPOPAPIEndpointLoggerAndKeyAccessor();
-
-          nock(POPAPI_URL)
-            .post(`/v2/storage/batches/${COUNTRY}`)
-            .replyWithError(REQUEST_TIMEOUT_ERROR);
-
-          const response = await storage.batchAsync(request);
-
-          expect(response).to.equal(undefined);
-          expect(loggerSpy.calledWith('error')).to.equal(true);
-        });
-      });
-    });
-
     describe('batchWrite', () => {
       const popAPIResponse = { success: true };
 
@@ -1296,33 +1034,12 @@
               expect(bodyObj).to.deep.equal(TEST_RECORDS);
               done();
             });
->>>>>>> 954a33c5
 
             storage.batchWrite(COUNTRY, TEST_RECORDS);
           });
         });
       });
 
-<<<<<<< HEAD
-    const resp = await storage.migrate(COUNTRY, TEST_RECORDS.length);
-
-    expect(resp.totalLeft).to.equal(0);
-    expect(resp.migrated).to.equal(TEST_RECORDS.length);
-  });
-
-  it('should find by random key', async function () {
-    const filter = { profile_key: TEST_RECORDS[4].profile_key }
-    const options = { limit: 1, offset: 1 }
-    const encryptedRecords = await Promise.all(TEST_RECORDS.map((record) => storage._encryptPayload(record)))
-    nock(POPAPI_URL)
-      .post(`/v2/storage/records/${COUNTRY}/find`)
-      .reply(200, (uri, requestBody) => {
-        const filterKeys = Object.keys(requestBody.filter);
-        const records = encryptedRecords.filter((rec) => {
-          for (let i = 0; i < filterKeys.length; i += 1) {
-            if (rec[filterKeys[i]] !== requestBody.filter[filterKeys[i]]) {
-              return false
-=======
       describe('in case of network error', () => {
         it('should throw an error and log it', async () => {
           const REQUEST_TIMEOUT_ERROR = { code: 'ETIMEDOUT' };
@@ -1350,10 +1067,10 @@
     let storage;
     beforeEach(function () {
       storage = new Storage({
-          apiKey: 'string',
-          environmentId: 'string',
-          endpoint: POPAPI_URL,
-        },
+        apiKey: 'string',
+        environmentId: 'string',
+        endpoint: POPAPI_URL,
+      },
         new SecretKeyAccessor(() => SECRET_KEY)
       )
     });
@@ -1364,7 +1081,7 @@
             .post(`/v2/storage/records/${COUNTRY}`)
             .reply(200);
           storage.writeAsync(testCase);
-          scope.on('request', async function(req, interceptor, body) {
+          scope.on('request', async function (req, interceptor, body) {
             try {
               const encrypted = await storage._encryptPayload(testCase)
               const bodyObj = JSON.parse(body);
@@ -1372,7 +1089,6 @@
               done();
             } catch (e) {
               done(e)
->>>>>>> 954a33c5
             }
           });
         });
@@ -1381,59 +1097,10 @@
           nock(POPAPI_URL)
             .get(`/v2/storage/records/${COUNTRY}/${encrypted.key}`)
             .reply(200, encrypted);
-          const {data} = await storage.readAsync(testCase);
+          const { data } = await storage.readAsync(testCase);
           const expected = _.pick(testCase, ['key', 'body']);
           expect(data).to.deep.include(expected);
         })
-<<<<<<< HEAD
-        return { meta: { total: records.length }, data: records }
-      });
-    const rec = await storage.find('us', filter, options)
-    expect(rec.data.length).to.eql(2)
-  })
-  it('should return error when find limit option is not positive integer', async function () {
-    await expect(storage.find('us', {}, { limit: -123 })).to.be.rejectedWith(Error, 'Limit should be a positive integer');
-    await expect(storage.find('us', {}, { limit: 123.124 })).to.be.rejectedWith(Error, 'Limit should be a positive integer');
-    await expect(storage.find('us', {}, { limit: 'sdsd' })).to.be.rejectedWith(Error, 'Limit should be a positive integer');
-    await expect(storage.find('us', {}, { limit: 10 })).not.to.be.rejectedWith(Error, 'Limit should be a positive integer');
-  })
-  it('should findOne by random key', async function () {
-    const filter = { key3: TEST_RECORDS[4].key3 }
-    const options = { limit: 1, offset: 1 }
-    const encryptedRecords = await Promise.all(TEST_RECORDS.map((record) => storage._encryptPayload(record)))
-    nock(POPAPI_URL)
-      .post(`/v2/storage/records/${COUNTRY}/find`)
-      .reply(200, (uri, requestBody) => {
-        const filterKeys = Object.keys(requestBody.filter);
-        const records = encryptedRecords.filter((rec) => {
-          for (let i = 0; i < filterKeys.length; i += 1) {
-            if (rec[filterKeys[i]] !== requestBody.filter[filterKeys[i]]) {
-              return false
-            }
-          }
-          return true
-        })
-        return { meta: { total: records.length }, data: records }
-      });
-    const rec = await storage.findOne('us', filter, options)
-    expect(rec).to.eql(TEST_RECORDS[4])
-  })
-  it('should update one by profile key', function (done) {
-    const payload = { profile_key: 'updatedProfileKey' }
-    storage._encryptPayload(TEST_RECORDS[4]).then((encrypted) => {
-      nock(POPAPI_URL)
-        .post(`/v2/storage/records/${COUNTRY}/find`)
-        .reply(200, { data: [encrypted], meta: { total: 1 } });
-      const writeNock = nock(POPAPI_URL)
-        .post(`/v2/storage/records/${COUNTRY}`)
-        .reply(200, { data: [encrypted], meta: { total: 1 } });
-      writeNock.on('request', (req, interceptor, body) => {
-        const expectedPlain = {
-          ...TEST_RECORDS[4],
-          ...payload,
-        }
-        storage._decryptPayload(JSON.parse(body)).then((decrypted) => {
-=======
         it('should delete a record', function (done) {
           storage._encryptPayload(testCase).then((encrypted) => {
             const scope = nock(POPAPI_URL)
@@ -1446,91 +1113,13 @@
         })
       })
     });
-    it('should batch read', function (done) {
-      const request = {
-        country: 'us',
-        GET: TEST_RECORDS.map((record) => record.key),
-      };
-      Promise.all(TEST_RECORDS.map((testCase) => storage._encryptPayload(testCase))).then((encrypted) => {
-        const scope = nock(POPAPI_URL)
-          .post('/v2/storage/batches/us')
-          .reply(200, {GET: encrypted});
-        scope.on('request', async function (req, interceptor, body) {
-          try {
-            const expected = {GET: request.GET.map((id) => storage.createKeyHash(id))}
-            expect(JSON.parse(body)).to.eql(expected)
-          } catch (e) {
-            done(e)
-          }
-        });
-        scope.on('error', done);
-        storage.batchAsync(request).then((response) => {
->>>>>>> 954a33c5
-          try {
-            expect(response.data).to.eql({GET: TEST_RECORDS})
-            done()
-          } catch (e) {
-            done(e)
-          }
-        })
-      })
-<<<<<<< HEAD
-      storage.updateOne('us', { profileKey: TEST_RECORDS[4].profileKey }, payload)
-    })
-  })
-  context('exceptions', function () {
-    context('updateOne', function () {
-      it('should reject if too many records found', function (done) {
-        nock(POPAPI_URL)
-          .post(`/v2/storage/records/${COUNTRY}/find`)
-          .reply(200, { data: [], meta: { total: 2 } });
-        storage.updateOne('us', {}, {}).then(() => done('Should reject')).catch(() => done())
-      })
-      it('should reject if no records found', function (done) {
-        nock(POPAPI_URL)
-          .post(`/v2/storage/records/${COUNTRY}/find`)
-          .reply(200, { data: [], meta: { total: 0 } });
-        storage.updateOne('us', {}, {}).then(() => done('Should reject')).catch(() => done())
-      })
-    })
-    context('delete', function () {
-      it('should throw when invalid url', function (done) {
-        const INVALID_KEY = 'invalid';
-        nock(POPAPI_URL)
-          .delete(`/v2/storage/records/${COUNTRY}/${storage.createKeyHash(INVALID_KEY)}`)
-          .reply(404);
-        storage.deleteAsync({ country: 'us', key: INVALID_KEY }).then(() => done('should be rejected')).catch(() => done())
-      })
-    })
-    context('read', function () {
-      it('should return error when not found', function (done) {
-        const INVALID_KEY = 'invalid';
-        const scope = nock(POPAPI_URL)
-          .get(`/v2/storage/records/${COUNTRY}/${storage.createKeyHash(INVALID_KEY)}`)
-          .reply(404);
-        scope.on('error', done);
-        storage.readAsync({ country: 'us', key: INVALID_KEY })
-          .then((res) => res.error ? done() : done('Should return error'))
-          .catch(done)
-      })
-      it('should return error when server error', function (done) {
-        const INVALID_KEY = 'invalid';
-        const scope = nock(POPAPI_URL)
-          .get(`/v2/storage/records/${COUNTRY}/${storage.createKeyHash(INVALID_KEY)}`)
-          .reply(500);
-        scope.on('error', done);
-        storage.readAsync({ country: 'us', key: INVALID_KEY })
-          .then(() => done('Should return error'))
-          .catch(() => done())
-=======
-    })
 
     it('should batch write', function (done) {
       const scope = nock(POPAPI_URL)
         .post(`/v2/storage/records/${COUNTRY}/batchWrite`)
         .reply(200);
       storage.batchWrite('us', TEST_RECORDS);
-      scope.on('request', function(req, interceptor, body) {
+      scope.on('request', function (req, interceptor, body) {
         const bodyObj = JSON.parse(body);
         bodyObj.forEach((encRecord, index) => {
           const testRecord = TEST_RECORDS[index];
@@ -1582,22 +1171,22 @@
     });
 
     it('should find by random key', async function () {
-      const filter = {profile_key: TEST_RECORDS[4].profile_key}
-      const options = {limit: 1, offset: 1}
+      const filter = { profile_key: TEST_RECORDS[4].profile_key }
+      const options = { limit: 1, offset: 1 }
       const encryptedRecords = await Promise.all(TEST_RECORDS.map((record) => storage._encryptPayload(record)))
       nock(POPAPI_URL)
         .post(`/v2/storage/records/${COUNTRY}/find`)
         .reply(200, (uri, requestBody) => {
           const filterKeys = Object.keys(requestBody.filter);
-          const records =  encryptedRecords.filter((rec) => {
-            for(let i = 0; i < filterKeys.length; i += 1) {
+          const records = encryptedRecords.filter((rec) => {
+            for (let i = 0; i < filterKeys.length; i += 1) {
               if (rec[filterKeys[i]] !== requestBody.filter[filterKeys[i]]) {
                 return false
               }
             }
             return true
           })
-          return {meta: {total: records.length}, data: records}
+          return { meta: { total: records.length }, data: records }
         });
       const rec = await storage.find('us', filter, options)
       expect(rec.data.length).to.eql(2)
@@ -1605,39 +1194,39 @@
     it('should return error when find limit option is not positive integer', async function () {
       await expect(storage.find('us', {}, { limit: -123 })).to.be.rejectedWith(Error, 'Limit should be a positive integer');
       await expect(storage.find('us', {}, { limit: 123.124 })).to.be.rejectedWith(Error, 'Limit should be a positive integer');
-      await expect(storage.find('us', {}, { limit: 'sdsd'})).to.be.rejectedWith(Error, 'Limit should be a positive integer');
-      await expect(storage.find( 'us', {}, { limit: 10 })).not.to.be.rejectedWith(Error, 'Limit should be a positive integer');
+      await expect(storage.find('us', {}, { limit: 'sdsd' })).to.be.rejectedWith(Error, 'Limit should be a positive integer');
+      await expect(storage.find('us', {}, { limit: 10 })).not.to.be.rejectedWith(Error, 'Limit should be a positive integer');
     })
     it('should findOne by random key', async function () {
-      const filter = {key3: TEST_RECORDS[4].key3}
-      const options = {limit: 1, offset: 1}
+      const filter = { key3: TEST_RECORDS[4].key3 }
+      const options = { limit: 1, offset: 1 }
       const encryptedRecords = await Promise.all(TEST_RECORDS.map((record) => storage._encryptPayload(record)))
       nock(POPAPI_URL)
         .post(`/v2/storage/records/${COUNTRY}/find`)
         .reply(200, (uri, requestBody) => {
           const filterKeys = Object.keys(requestBody.filter);
           const records = encryptedRecords.filter((rec) => {
-            for(let i = 0; i < filterKeys.length; i += 1) {
+            for (let i = 0; i < filterKeys.length; i += 1) {
               if (rec[filterKeys[i]] !== requestBody.filter[filterKeys[i]]) {
                 return false
               }
             }
             return true
           })
-          return {meta: {total: records.length}, data: records}
+          return { meta: { total: records.length }, data: records }
         });
       const rec = await storage.findOne('us', filter, options)
       expect(rec).to.eql(TEST_RECORDS[4])
     })
     it('should update one by profile key', function (done) {
-      const payload = {profile_key: 'updatedProfileKey'}
+      const payload = { profile_key: 'updatedProfileKey' }
       storage._encryptPayload(TEST_RECORDS[4]).then((encrypted) => {
         nock(POPAPI_URL)
           .post(`/v2/storage/records/${COUNTRY}/find`)
-          .reply(200, {data: [encrypted], meta: {total: 1}});
+          .reply(200, { data: [encrypted], meta: { total: 1 } });
         const writeNock = nock(POPAPI_URL)
           .post(`/v2/storage/records/${COUNTRY}`)
-          .reply(200, {data: [encrypted], meta: {total: 1}});
+          .reply(200, { data: [encrypted], meta: { total: 1 } });
         writeNock.on('request', (req, interceptor, body) => {
           const expectedPlain = {
             ...TEST_RECORDS[4],
@@ -1652,7 +1241,7 @@
             }
           })
         })
-        storage.updateOne('us', {profileKey: TEST_RECORDS[4].profileKey}, payload)
+        storage.updateOne('us', { profileKey: TEST_RECORDS[4].profileKey }, payload)
       })
     })
     context('exceptions', function () {
@@ -1660,13 +1249,13 @@
         it('should reject if too many records found', function (done) {
           nock(POPAPI_URL)
             .post(`/v2/storage/records/${COUNTRY}/find`)
-            .reply(200, {data: [], meta: {total: 2}});
+            .reply(200, { data: [], meta: { total: 2 } });
           storage.updateOne('us', {}, {}).then(() => done('Should reject')).catch(() => done())
         })
         it('should reject if no records found', function (done) {
           nock(POPAPI_URL)
             .post(`/v2/storage/records/${COUNTRY}/find`)
-            .reply(200, {data: [], meta: {total: 0}});
+            .reply(200, { data: [], meta: { total: 0 } });
           storage.updateOne('us', {}, {}).then(() => done('Should reject')).catch(() => done())
         })
       })
@@ -1676,7 +1265,7 @@
           nock(POPAPI_URL)
             .delete(`/v2/storage/records/${COUNTRY}/${storage.createKeyHash(INVALID_KEY)}`)
             .reply(404);
-          storage.deleteAsync({country: 'us', key: INVALID_KEY}).then(() => done('should be rejected')).catch(() => done())
+          storage.deleteAsync({ country: 'us', key: INVALID_KEY }).then(() => done('should be rejected')).catch(() => done())
         })
       })
       context('read', function () {
@@ -1686,7 +1275,7 @@
             .get(`/v2/storage/records/${COUNTRY}/${storage.createKeyHash(INVALID_KEY)}`)
             .reply(404);
           scope.on('error', done);
-          storage.readAsync({country: 'us', key: INVALID_KEY})
+          storage.readAsync({ country: 'us', key: INVALID_KEY })
             .then((res) => res.error ? done() : done('Should return error'))
             .catch(done)
         })
@@ -1696,11 +1285,10 @@
             .get(`/v2/storage/records/${COUNTRY}/${storage.createKeyHash(INVALID_KEY)}`)
             .reply(500);
           scope.on('error', done);
-          storage.readAsync({country: 'us', key: INVALID_KEY})
+          storage.readAsync({ country: 'us', key: INVALID_KEY })
             .then(() => done('Should return error'))
             .catch(() => done())
         })
->>>>>>> 954a33c5
       })
     })
   });
