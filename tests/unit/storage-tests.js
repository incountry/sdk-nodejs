const chai = require('chai');
chai.use(require('chai-as-promised'));

const nock = require('nock');
const uuid = require('uuid/v4');
const _ = require('lodash');
const Storage = require('../../storage');
const { StorageServerError } = require('../../errors');
const CountriesCache = require('../../countries-cache');
const SecretKeyAccessor = require('../../secret-key-accessor');
const {
  getNockedRequestBodyObject,
  getNockedRequestHeaders,
  nockEndpoint,
  popAPIEndpoints,
} = require('../test-helpers/popapi-nock');

const { expect, assert } = chai;

function onRequest(scope) {
  return new Promise((resolve) => {
    scope.on('request', function (req, interceptor, body) {
      resolve(req, interceptor, body);
    });
  });
}

function onRequestHeaders(scope) {
  return onRequest(scope).then((req) => req.headers);
}

const COUNTRY = 'us';
const SECRET_KEY = 'password';
const POPAPI_HOST = `https://${COUNTRY}.api.incountry.io`;
const CUSTOM_STORAGE_ENDPOINT = 'https://test.example';
const PORTAL_BACKEND_HOST = 'portal-backend.incountry.com';
const PORTAL_BACKEND_COUNTRIES_LIST_PATH = '/countries';
const REQUEST_TIMEOUT_ERROR = { code: 'ETIMEDOUT' };
const sdkVersionRegExp = /^SDK-Node\.js\/\d+\.\d+\.\d+/;

const TEST_RECORDS = [
  {
    country: COUNTRY,
    key: uuid(),
    version: 0,
  },
  {
    country: COUNTRY,
    key: uuid(),
    body: 'test',
    version: 0,
  },
  {
    country: COUNTRY,
    key: uuid(),
    body: 'test',
    key2: 'key2',
    version: 0,
  },
  {
    country: COUNTRY,
    key: uuid(),
    body: 'test',
    key2: 'key2',
    key3: 'key3',
    version: 0,
  },
  {
    country: COUNTRY,
    key: uuid(),
    body: 'test',
    key2: 'key2',
    key3: 'uniqueKey3',
    profile_key: 'profile_key',
    version: 0,
  },
  {
    country: COUNTRY,
    key: uuid(),
    body: 'test',
    key2: 'key2',
    key3: 'key3',
    profile_key: 'profile_key',
    range_key: 1,
    version: 0,
  },
];

const LOGGER_STUB = { write: (a, b) => [a, b] };

const getDefaultStorage = (encrypt) => new Storage({
  apiKey: 'string',
  environmentId: 'string',
  endpoint: POPAPI_HOST,
  encrypt,
}, new SecretKeyAccessor(() => SECRET_KEY), LOGGER_STUB);

function createFakeCountriesCache(countries) {
  const countriesCache = new CountriesCache();
  countriesCache.getCountriesAsync = async () => countries;
  return countriesCache;
}

describe('Storage', () => {
  describe('interface methods', () => {
    let encStorage;
    let noEncStorage;

    const shouldValidateRecord = (method) => {
      describe('should validate record', () => {
        describe('when the record has no country field', () => {
          it('should throw an error', async () => {
            const record = {};
            await expect(encStorage[method](record)).to.be.rejectedWith(Error, 'Missing country');
          });
        });

        describe('when the record has no key field', () => {
          it('should throw an error', async () => {
            const record = { country: '123' };
            await expect(encStorage[method](record)).to.be.rejectedWith(Error, 'Missing key');
          });
        });
      });
    };

    beforeEach(() => {
      nock.disableNetConnect();
      encStorage = getDefaultStorage(true);
      noEncStorage = getDefaultStorage(false);
    });

    afterEach(() => {
      nock.cleanAll();
      nock.enableNetConnect();
    });

    describe('constructor arguments check', () => {
      describe('options', () => {
        describe('apiKey', () => {
          let envApiKey;

          beforeEach(() => {
            envApiKey = process.env.INC_API_KEY;
            delete process.env.INC_API_KEY;
          });

          afterEach(() => {
            process.env.INC_API_KEY = envApiKey;
          });

          it('should be provided via either options or environment variable', () => {
            [{}, { apiKey: undefined }].forEach((options) => {
              expect(() => new Storage(options))
                .to.throw(Error, 'Please pass apiKey in options or set INC_API_KEY env var');
            });

            expect(() => new Storage({ apiKey: 'apiKey', environmentId: 'envId' })).not.to.throw();

            process.env.INC_API_KEY = 'apiKey';

            expect(() => new Storage({ environmentId: 'envId' })).not.to.throw();
          });
        });

        describe('environmentId', () => {
          let envEnvironmentId;

          beforeEach(() => {
            envEnvironmentId = process.env.INC_ENVIRONMENT_ID;
            delete process.env.INC_ENVIRONMENT_ID;
          });

          afterEach(() => {
            process.env.INC_ENVIRONMENT_ID = envEnvironmentId;
          });

          it('should be provided via either options or environment variable', () => {
            [{ apiKey: 'apiKey' }, { apiKey: 'apiKey', environmentId: undefined }].forEach((options) => {
              expect(() => new Storage(options))
                .to.throw(Error, 'Please pass environmentId in options or set INC_ENVIRONMENT_ID env var');
            });

            expect(() => new Storage({ apiKey: 'apiKey', environmentId: 'envId' })).not.to.throw();

            process.env.INC_ENVIRONMENT_ID = 'envId';

            expect(() => new Storage({ apiKey: 'apiKey' })).not.to.throw();
          });
        });
      });

      describe('logger', () => {
        it('should throw an error if provided logger is not object or has no "write" method or is not a function', () => {
          const expectStorageConstructorThrowsError = (wrongLogger) => {
            expect(() => new Storage(undefined, undefined, wrongLogger, undefined))
              .to.throw(Error, 'Logger must implement write function');
          };

          const wrongLoggers = [42, () => null, {}, { write: 'write' }, { write: {} }];
          wrongLoggers.map((item) => expectStorageConstructorThrowsError(item));
        });

        it('should throw an error if provided logger.write is a function with less than 2 arguments', () => {
          const expectStorageConstructorThrowsError = (wrongLogger) => {
            expect(() => new Storage(undefined, undefined, wrongLogger, undefined))
              .to.throw(Error, 'Logger.write must have at least 2 parameters');
          };

          const expectStorageConstructorNotThrowsError = (correctLogger) => {
            expect(() => new Storage({
              apiKey: 'string',
              environmentId: 'string',
            }, undefined, correctLogger, undefined)).not.to.throw();
          };

          const wrongLoggers = [{ write: () => null }, { write: (a) => a }];
          wrongLoggers.map((item) => expectStorageConstructorThrowsError(item));

          const correctLoggers = [{ write: (a, b) => [a, b] }, { write: (a, b, c) => [a, b, c] }];
          correctLoggers.map((item) => expectStorageConstructorNotThrowsError(item));
        });
      });
    });

    describe('setLogger', () => {
      /** @type {import('../../storage')} */
      let storage;

      beforeEach(() => {
        storage = new Storage({ apiKey: 'apiKey', environmentId: 'envId' });
      });

      it('should throw an error if called with falsy argument', () => {
        [null, undefined, false].forEach((logger) => {
          expect(() => storage.setLogger(logger)).to.throw(Error, 'Please specify a logger');
        });
      });

      it('should throw an error if provided logger is not object or has no "write" method or is not a function', () => {
        const wrongLoggers = [42, () => null, {}, { write: 'write' }, { write: {} }];
        wrongLoggers.forEach((logger) => {
          expect(() => storage.setLogger(logger))
            .to.throw(Error, 'Logger must implement write function');
        });
      });

      it('should throw an error if provided logger.write is a function with less than 2 arguments', () => {
        const wrongLoggers = [{ write: () => null }, { write: (a) => a }];
        wrongLoggers.forEach((logger) => {
          expect(() => storage.setLogger(logger))
            .to.throw(Error, 'Logger.write must have at least 2 parameters');
        });

        const correctLoggers = [{ write: (a, b) => [a, b] }, { write: (a, b, c) => [a, b, c] }];
        correctLoggers.forEach((logger) => {
          expect(() => storage.setLogger(logger)).not.to.throw();
        });
      });
    });

    describe('setSecretKeyAccessor', () => {
      it('should throw an error if not instance of SecretKeyAccessor was passed as argument', () => {
        /** @type {import('../../storage')} */
        const storage = new Storage({ apiKey: 'apiKey', environmentId: 'envId' });
        const wrongSecretKeyAccessors = [null, false, '', {}, [], console];
        wrongSecretKeyAccessors.forEach((item) => {
          expect(() => storage.setSecretKeyAccessor(item)).to.throw(Error, 'secretKeyAccessor must be an instance of SecretKeyAccessor');
        });
        expect(() => storage.setSecretKeyAccessor(new SecretKeyAccessor(() => null))).not.to.throw();
      });
    });

    describe('setCountriesCache', () => {
      it('should throw an error if not instance of CountriesCache was passed as argument', () => {
        /** @type {import('../../storage')} */
        const storage = new Storage({ apiKey: 'apiKey', environmentId: 'envId' });
        const wrongCountriesCaches = [null, undefined, false, {}];
        wrongCountriesCaches.forEach((item) => {
          expect(() => storage.setCountriesCache(item)).to.throw(Error, 'You must pass an instance of CountriesCache');
        });
        expect(() => storage.setCountriesCache(new CountriesCache())).not.to.throw();
      });
    });

    describe('writeAsync', () => {
      let popAPI;

<<<<<<< HEAD
        describe('when country is not provided', () => {
          it('should throw an error and log it', async () => {
            const request = {};
            await expect(storage.writeAsync({})).to.be.rejectedWith(Error, 'Missing country');
          });
        });

        describe('when the record has no key field', () => {
          it('should throw an error and log it', async () => {
            await expect(storage.writeAsync('123', {})).to.be.rejectedWith(Error, 'Invalid value');
          });
        });
      });

      describe.skip('POPAPI endpoint', () => {
        describe('if the endpoint was set during storage creation', () => {
          const storage = new Storage({
            apiKey: 'string',
            environmentId: 'string',
            endpoint: customStorageEndpoint,
          }, new SecretKeyAccessor(() => SECRET_KEY), logger);

          it('should use the provided endpoint', async () => {
            const popAPI = nock(customStorageEndpoint)
              .post(`/v2/storage/records/${COUNTRY}`)
              .reply(200, popAPIResponse);

            await storage.writeAsync(COUNTRY, TEST_RECORDS[0]);
            assert.equal(popAPI.isDone(), true, 'Nock scope is done');
          });
        });

        describe('otherwise it should request country data from CountriesCache', () => {
          const storage = new Storage({
            apiKey: 'string',
            environmentId: 'string',
          }, new SecretKeyAccessor(() => SECRET_KEY), logger, countriesCache);

          it('should use the endpoint provided by CountriesCache if it matches requested country', async () => {
            const country = 'hu';
            const popAPIUrl = `https://${country}.api.incountry.io`;
            const request = { key: uuid(), version: 0 };

            const popAPI = nock(popAPIUrl)
              .post(`/v2/storage/records/${country}`)
              .reply(200, popAPIResponse);

            await storage.writeAsync(country, request);
            assert.equal(popAPI.isDone(), true, 'nock is done');
          });

          it('should use the default endpoint otherwise', async () => {
            const country = 'ae';
            const request = { key: uuid(), version: 0 };

            const popAPI = nock(POPAPI_URL)
              .post(`/v2/storage/records/${country}`)
              .reply(200, popAPIResponse);

            await storage.writeAsync(country, request);
            assert.equal(popAPI.isDone(), true, 'nock is done');
          });
        });
      });
=======
      beforeEach(() => {
        popAPI = nockEndpoint(POPAPI_HOST, 'write', COUNTRY).reply(200);
      });

      shouldValidateRecord('writeAsync');
>>>>>>> fb040f1d

      describe('encryption', () => {
        const encryptionOptions = [{
          status: 'disabled',
          encrypted: false,
          bodyRegExp: /^pt:.+/,
          bodyDescr: 'body as base64',
        }, {
          status: 'enabled',
          encrypted: true,
          bodyRegExp: /^2:.+/,
          bodyDescr: 'encrypted body',
        }];

        encryptionOptions.forEach((opt) => {
          describe(`when ${opt.status}`, () => {
            TEST_RECORDS.forEach((testCase, idx) => {
              context(`with test case ${idx}`, () => {
                it(`should hash keys and send ${opt.bodyDescr}`, async () => {
                  const storage = opt.encrypted ? encStorage : noEncStorage;
                  const encrypted = await storage._encryptPayload(testCase);
                  const [bodyObj, result] = await Promise.all([getNockedRequestBodyObject(popAPI), storage.writeAsync(testCase)]);
                  expect(_.omit(bodyObj, ['body'])).to.deep.equal(_.omit(encrypted, ['body']));
                  expect(bodyObj.body).to.match(opt.bodyRegExp);
                  expect(result.record).to.deep.equal(testCase);
                });
              });
            });
<<<<<<< HEAD

            storage.writeAsync(COUNTRY, request);
          });
        });
      });

      describe('in case of network error', () => {
        it('should throw an error and log it', async () => {
          const REQUEST_TIMEOUT_ERROR = { code: 'ETIMEDOUT' };
          const storage = createStorageWithPOPAPIEndpointLoggerAndKeyAccessor();

          const scope = nock(POPAPI_URL)
            .post(`/v2/storage/records/${COUNTRY}`)
            .replyWithError(REQUEST_TIMEOUT_ERROR);

          await expect(storage.writeAsync(COUNTRY, TEST_RECORDS[0])).to.be.rejectedWith(StorageServerError);
          assert.equal(scope.isDone(), true, 'Nock scope is done');
=======
          });
        });
      });

      describe('request headers', () => {
        it('should set User-Agent', async () => {
          const [headers] = await Promise.all([getNockedRequestHeaders(popAPI), encStorage.writeAsync(TEST_RECORDS[0])]);
          const userAgent = headers['user-agent'];
          expect(userAgent).to.match(sdkVersionRegExp);
>>>>>>> fb040f1d
        });
      });
    });

    describe('readAsync', () => {
<<<<<<< HEAD
      const popAPIResponse = { success: true };

      describe('should validate request', () => {
        let storage;
        beforeEach(() => {
          storage = createDefaultStorageWithLogger();
        });

        describe('when no country provided', () => {
          it('should throw an error and log it', async () => {
            await expect(storage.readAsync()).to.be.rejectedWith(Error, 'Missing country');
          });
        });

        describe('when no key provided', () => {
          it('should throw an error and log it', async () => {
            await expect(storage.readAsync('123')).to.be.rejectedWith(Error, 'Missing key');
          });
        });
      });

      describe.skip('POPAPI endpoint', () => {
        describe('if the endpoint was set during storage creation', () => {
          const storage = createStorageWithCustomEndpointLoggerAndKeyAccessorNoEnc();

          it('should use the provided endpoint', async () => {
            const key = 'test';
            const encryptedKey = storage.createKeyHash(key);

            const popAPI = nock(customStorageEndpoint)
              .get(`/v2/storage/records/${COUNTRY}/${encryptedKey}`)
              .reply(200, popAPIResponse);

            await storage.readAsync(COUNTRY, key);
            assert.equal(popAPI.isDone(), true, 'nock is done');
          });
        });

        describe('otherwise it should request country data from CountriesCache', () => {
          const storage = createStorageWithCustomCountriesCacheLoggerAndKeyAccessorNoEnc();

          it('should use the endpoint provided by CountriesCache if it matches requested country', async () => {
            const country = 'hu';
            const popAPIUrl = `https://${country}.api.incountry.io`;
            const key = 'test';
            const request = { key };

            const popAPI = nock(popAPIUrl)
              .get(`/v2/storage/records/${country}/${key}`)
              .reply(200, popAPIResponse);

            await storage.readAsync(country, request);
            assert.equal(popAPI.isDone(), true, 'nock is done');
          });

          it('should use the default endpoint otherwise', async () => {
            const country = 'ae';
            const key = 'test';
            const request = { key };

            const popAPI = nock(POPAPI_URL)
              .get(`/v2/storage/records/${country}/${key}`)
              .reply(200, popAPIResponse);

            await storage.readAsync(country, request);
            assert.equal(popAPI.isDone(), true, 'nock is done');
          });
        });
      });

      describe('encryption', () => {
        describe('when enabled', () => {
          const storage = createStorageWithPOPAPIEndpointLoggerAndKeyAccessor();

          it('should encrypt payload', async () => {
            const recordData = TEST_RECORDS[TEST_RECORDS.length - 1];
            const encryptedPayload = await storage._encryptPayload(recordData);
            nock(POPAPI_URL)
              .get(`/v2/storage/records/${COUNTRY}/${encryptedPayload.key}`)
              .reply(200, encryptedPayload);

            const { record } = await storage.readAsync(recordData.country, recordData.key);
            const expected = _.pick(recordData, ['key', 'body']);
            expect(record).to.deep.include(expected);
=======
      shouldValidateRecord('readAsync');

      describe('encryption', () => {
        describe('when enabled', () => {
          TEST_RECORDS.forEach((testCase, idx) => {
            context(`with test case ${idx}`, () => {
              it('should read a record and decrypt it', async () => {
                const encryptedPayload = await encStorage._encryptPayload(testCase);
                nockEndpoint(POPAPI_HOST, 'read', COUNTRY, encryptedPayload.key)
                  .reply(200, encryptedPayload);

                const { record } = await encStorage.readAsync(_.pick(testCase, ['country', 'key']));
                expect(record).to.deep.equal(testCase);
              });
            });
>>>>>>> fb040f1d
          });
        });

        describe('when disabled', () => {
          it('should read a record', async () => {
            const recordData = TEST_RECORDS[TEST_RECORDS.length - 1];
            const encryptedPayload = await noEncStorage._encryptPayload(recordData);
            expect(encryptedPayload.body).to.match(/^pt:.+/);
            nockEndpoint(POPAPI_HOST, 'read', COUNTRY, encryptedPayload.key)
              .reply(200, encryptedPayload);

<<<<<<< HEAD
            const { record } = await storage.readAsync(recordData.country, recordData.key);
            const expected = _.pick(recordData, ['key', 'body']);
            expect(record).to.deep.include(expected);
=======
            const { record } = await noEncStorage.readAsync(_.pick(recordData, ['country', 'key']));
            expect(record).to.deep.include(recordData);
>>>>>>> fb040f1d
          });
        });
      });

      describe('request headers', () => {
        it('should set User-Agent', async () => {
          const encryptedPayload = await encStorage._encryptPayload(TEST_RECORDS[0]);
          const popAPI = nockEndpoint(POPAPI_HOST, 'read', COUNTRY, encryptedPayload.key)
            .reply(200, encryptedPayload);

<<<<<<< HEAD
        describe('when country hasn\'t been provied', () => {
          it('should throw an error and log it', async () => {
            await expect(storage.deleteAsync(undefined)).to.be.rejectedWith(Error, 'Missing country');
          });
        });

        describe('when key hasn\'t been provied', () => {
          it('should throw an error and log it', async () => {
            await expect(storage.deleteAsync('123')).to.be.rejectedWith(Error, 'Missing key');
          });
=======
          const [headers] = await Promise.all([getNockedRequestHeaders(popAPI), encStorage.readAsync(TEST_RECORDS[0])]);
          const userAgent = headers['user-agent'];
          expect(userAgent).to.match(sdkVersionRegExp);
>>>>>>> fb040f1d
        });
      });
    });

    describe('deleteAsync', () => {
      shouldValidateRecord('deleteAsync');

<<<<<<< HEAD
          it('should use the provided endpoint', async () => {
            const key = 'test';
            const encryptedKey = storage.createKeyHash(key);

            const popAPI = nock(customStorageEndpoint)
              .delete(`/v2/storage/records/${COUNTRY}/${encryptedKey}`)
              .reply(200, popAPIResponse);

            await storage.deleteAsync(COUNTRY, key);
            assert.equal(popAPI.isDone(), true, 'nock is done');
          });
        });

        describe('otherwise it should request country data from CountriesCache', () => {
          const storage = createStorageWithCustomCountriesCacheLoggerAndKeyAccessorNoEnc();

          it('should use the endpoint provided by CountriesCache if it matches requested country', async () => {
            const country = 'hu';
            const popAPIUrl = `https://${country}.api.incountry.io`;
            const key = 'test';

            const popAPI = nock(popAPIUrl)
              .delete(`/v2/storage/records/${country}/${key}`)
              .reply(200, popAPIResponse);

            await storage.deleteAsync(country, key);
            assert.equal(popAPI.isDone(), true, 'nock is done');
=======
      describe('encryption', () => {
        const record = { country: COUNTRY, key: 'test' };

        it('should hash key regardless of enabled/disabled encryption', async () => {
          const encryptedKey = encStorage.createKeyHash(record.key);
          const popAPI = nockEndpoint(POPAPI_HOST, 'delete', COUNTRY, encryptedKey)
            .times(2)
            .reply(200);

          await encStorage.deleteAsync(record);
          await noEncStorage.deleteAsync(record);
          assert.equal(popAPI.isDone(), true, 'nock is done');
        });

        TEST_RECORDS.forEach((testCase, idx) => {
          context(`with test case ${idx}`, () => {
            it('should delete a record', async () => {
              const encryptedPayload = await encStorage._encryptPayload(testCase);
              const popAPI = nockEndpoint(POPAPI_HOST, 'delete', COUNTRY, encryptedPayload.key).reply(200);

              const result = await encStorage.deleteAsync(testCase);
              expect(result).to.deep.equal({ success: true });
              assert.equal(popAPI.isDone(), true, 'nock is done');
            });
>>>>>>> fb040f1d
          });
        });
      });

<<<<<<< HEAD
          it('should use the default endpoint otherwise', async () => {
            const country = 'ae';
            const key = 'test';

            const popAPI = nock(POPAPI_URL)
              .delete(`/v2/storage/records/${country}/${key}`)
              .reply(200, popAPIResponse);

            await storage.deleteAsync(country, key);
            assert.equal(popAPI.isDone(), true, 'nock is done');
          });
        });
      });

      describe('encryption', () => {
        const storage = createStorageWithPOPAPIEndpointLoggerAndKeyAccessor();

        it('should hash key', async () => {
          const key = 'test';
          const encryptedKey = storage.createKeyHash(key);
          const popAPI = nock(POPAPI_URL)
            .delete(`/v2/storage/records/${COUNTRY}/${encryptedKey}`)
            .reply(200, popAPIResponse);

          await storage.deleteAsync(COUNTRY, key);
          assert.equal(popAPI.isDone(), true, 'nock is done');
=======
      describe('errors handling', () => {
        it('should throw an error when record not found', async () => {
          const record = { country: COUNTRY, key: 'invalid' };
          const scope = nockEndpoint(POPAPI_HOST, 'delete', COUNTRY, encStorage.createKeyHash(record.key)).reply(404);

          await expect(encStorage.deleteAsync(record)).to.be.rejectedWith(StorageServerError);
          assert.equal(scope.isDone(), true, 'Nock scope is done');
        });
      });

      describe('request headers', () => {
        it('should set User-Agent', async () => {
          const encryptedPayload = await encStorage._encryptPayload(TEST_RECORDS[0]);
          const popAPI = nockEndpoint(POPAPI_HOST, 'delete', COUNTRY, encryptedPayload.key).reply(200);

          const [headers] = await Promise.all([getNockedRequestHeaders(popAPI), encStorage.deleteAsync(TEST_RECORDS[0])]);
          const userAgent = headers['user-agent'];
          expect(userAgent).to.match(sdkVersionRegExp);
>>>>>>> fb040f1d
        });
      });
    });

    describe('find', () => {
      const keys = ['key', 'key2', 'key3', 'profile_key'];

      describe('should validate arguments', () => {
        describe('when country is not a string', () => {
          it('should throw an error', async () => {
            const wrongCountries = [undefined, null, 1, {}, []];
            await Promise.all(wrongCountries.map((country) => expect(encStorage.find(country))
              .to.be.rejectedWith(Error, 'Missing country')));
          });
        });

        describe('when options.limit is not positive integer or greater than MAX_LIMIT', () => {
          it('should throw an error', async () => {
            nock(PORTAL_BACKEND_HOST).get(PORTAL_BACKEND_COUNTRIES_LIST_PATH).reply(400);
            nockEndpoint(POPAPI_HOST, 'find', COUNTRY, 'test').reply(200);

            const nonPositiveLimits = [-123, 123.124, 'sdsd'];
            await Promise.all(nonPositiveLimits.map((limit) => expect(encStorage.find(COUNTRY, undefined, { limit }))
              .to.be.rejectedWith(Error, 'Limit should be a positive integer')));
            await expect(encStorage.find(COUNTRY, undefined, { limit: Storage.MAX_LIMIT + 1 }))
              .to.be.rejectedWith(Error, `Max limit is ${Storage.MAX_LIMIT}. Use offset to populate more`);
            await expect(encStorage.find(COUNTRY, {}, { limit: 10 })).not.to.be.rejected;
          });
        });
      });

      describe('encryption', () => {
        it('should hash filters regardless of enabled/disabled encryption', async () => {
          const filter = { key: [uuid(), uuid()] };
          const hashedFilter = { key: filter.key.map((el) => encStorage.createKeyHash(el)) };

          const popAPI = nockEndpoint(POPAPI_HOST, 'find', COUNTRY)
            .times(2)
            .reply(200);

          let [bodyObj] = await Promise.all([getNockedRequestBodyObject(popAPI), encStorage.find(COUNTRY, filter)]);
          expect(bodyObj.filter).to.deep.equal(hashedFilter);

          [bodyObj] = await Promise.all([getNockedRequestBodyObject(popAPI), noEncStorage.find(COUNTRY, filter)]);
          expect(bodyObj.filter).to.deep.equal(hashedFilter);

          assert.equal(popAPI.isDone(), true, 'nock is done');
        });

        keys.forEach((key) => {
          it(`should hash ${key} in filters request and decrypt returned data correctly`, async () => {
            const filter = { [key]: TEST_RECORDS[4][key] };
            const hashedFilter = { [key]: encStorage.createKeyHash(filter[key]) };
            let requestedFilter;

            const resultRecords = TEST_RECORDS.filter((rec) => rec[key] === filter[key]);
            const encryptedRecords = await Promise.all(resultRecords.map((record) => encStorage._encryptPayload(record)));

            nockEndpoint(POPAPI_HOST, 'find', COUNTRY)
              .reply(200, (uri, requestBody) => {
                requestedFilter = requestBody.filter;
                return { meta: { total: encryptedRecords.length }, data: encryptedRecords };
              });

            const result = await encStorage.find(COUNTRY, filter, {});
            expect(result.records).to.deep.equal(resultRecords);
            expect(requestedFilter).to.deep.equal(hashedFilter);
          });
        });

        it('should decode not encrypted records correctly', async () => {
          const storedData = await Promise.all(TEST_RECORDS.map((record) => noEncStorage._encryptPayload(record)));

          nockEndpoint(POPAPI_HOST, 'find', COUNTRY)
            .reply(200, { meta: { total: storedData.length }, data: storedData });

          const { records } = await noEncStorage.find(COUNTRY, { key: 'key1' });
          expect(records).to.deep.equal(TEST_RECORDS);
        });
      });
    });

    describe('findOne', () => {
      it('should return null when no results found', async () => {
        nockEndpoint(POPAPI_HOST, 'find', COUNTRY).reply(200);

        const result = await encStorage.findOne(COUNTRY, {});
        expect(result.record).to.equal(null);
      });

      it('should findOne by key3', async () => {
        const filter = { key3: TEST_RECORDS[4].key3 };
        const resultRecords = TEST_RECORDS.filter((rec) => rec.key3 === filter.key3);
        const encryptedRecords = await Promise.all(resultRecords.map((record) => encStorage._encryptPayload(record)));

        nockEndpoint(POPAPI_HOST, 'find', COUNTRY)
          .reply(200, { meta: { total: encryptedRecords.length }, data: encryptedRecords });
        const result = await encStorage.findOne(COUNTRY, filter);
        expect(result.record).to.deep.eql(TEST_RECORDS[4]);
      });
    });

    describe('updateOne', () => {
      const preparePOPAPI = async (record) => {
        const encryptedRecord = await encStorage._encryptPayload(record);
        const popAPIFind = nockEndpoint(POPAPI_HOST, 'find', COUNTRY)
          .reply(200, { meta: { total: 1 }, data: [encryptedRecord] });
        const popAPIWrite = nockEndpoint(POPAPI_HOST, 'write', COUNTRY).reply(200);
        return [popAPIFind, popAPIWrite];
      };

      describe('should validate arguments', () => {
        describe('when country is not a string', () => {
          it('should throw an error', async () => {
            const wrongCountries = [undefined, null, 1, {}, []];
            await Promise.all(wrongCountries.map((country) => expect(encStorage.updateOne(country))
              .to.be.rejectedWith(Error, 'Missing country')));
          });
        });
      });

      describe('when override enabled', () => {
        it('should simply write record when the key is specified', async () => {
          const record = TEST_RECORDS[1];
          const [popAPIFind, popAPIWrite] = await preparePOPAPI(record);

          await encStorage.updateOne(COUNTRY, {}, record, { override: true });
          assert.equal(popAPIWrite.isDone(), true, 'write() called');
          assert.equal(popAPIFind.isDone(), false, 'find() not called');
        });

        it('should find record and then write it when the key is not specified', async () => {
          const record = TEST_RECORDS[2];
          const payload = _.omit(record, 'key');
          const [popAPIFind, popAPIWrite] = await preparePOPAPI(record);

          await encStorage.updateOne(COUNTRY, payload, payload, { override: true });
          assert.equal(popAPIWrite.isDone(), true, 'write() called');
          assert.equal(popAPIFind.isDone(), true, 'find() called');
        });
      });

      describe('when override disabled', () => {
        it('should find record and then write it', async () => {
          const record = TEST_RECORDS[1];
          const [popAPIFind, popAPIWrite] = await preparePOPAPI(record);

          await encStorage.updateOne(COUNTRY, record, record);
          assert.equal(popAPIWrite.isDone(), true, 'write() called');
          assert.equal(popAPIFind.isDone(), true, 'find() called');
        });

        it('should update one by profile key', async () => {
          const record = TEST_RECORDS[4];
          const filter = { profile_key: record.profile_key };
          const hashedFilter = { profile_key: encStorage.createKeyHash(filter.profile_key) };
          const [popAPIFind, popAPIWrite] = await preparePOPAPI(record);

          const [bodyObj] = await Promise.all([getNockedRequestBodyObject(popAPIFind), encStorage.updateOne(COUNTRY, filter, record)]);
          expect(bodyObj.filter).to.deep.equal(hashedFilter);
          assert.equal(popAPIWrite.isDone(), true, 'write() called');
          assert.equal(popAPIFind.isDone(), true, 'find() called');
        });
      });

      describe('errors handling', () => {
        it('should reject if too many records found', async () => {
          const popAPIFind = nockEndpoint(POPAPI_HOST, 'find', COUNTRY)
            .reply(200, { meta: { total: 2 }, data: [] });
          await expect(encStorage.updateOne(COUNTRY, {}, {})).to.be.rejectedWith(Error, 'Multiple records found');
          assert.equal(popAPIFind.isDone(), true, 'find() called');
        });

<<<<<<< HEAD
        describe('when country is not provided', () => {
          it('should throw an error', async () => {
            await expect(storage.batchWrite([{}])).to.be.rejectedWith(Error, 'Missing country');
          });
=======
        it('should reject if no records found', async () => {
          const popAPIFind = nockEndpoint(POPAPI_HOST, 'find', COUNTRY)
            .reply(200, { meta: { total: 0 }, data: [] });
          await expect(encStorage.updateOne(COUNTRY, {}, {})).to.be.rejectedWith(Error, 'Record not found');
          assert.equal(popAPIFind.isDone(), true, 'find() called');
>>>>>>> fb040f1d
        });
      });
    });

<<<<<<< HEAD
        describe('when the record has no key field', () => {
          it('should throw an error', async () => {
            await expect(storage.batchWrite(COUNTRY, [{}])).to.be.rejectedWith(Error, 'Invalid value');
          });
=======
    describe('migrate', () => {
      describe('when encryption disabled', () => {
        it('should throw an error', async () => {
          await expect(noEncStorage.migrate(COUNTRY, 10)).to.be.rejectedWith(Error, 'Migration not supported when encryption is off');
>>>>>>> fb040f1d
        });
      });

      describe('when encryption enabled', () => {
        it('should migrate data from old secret to new', async () => {
          const encryptedRecords = await Promise.all(TEST_RECORDS.map((record) => encStorage._encryptPayload(record)));
          const findResponse = { meta: { total: encryptedRecords.length, count: encryptedRecords.length }, data: encryptedRecords };
          const migrateResult = { meta: { migrated: encryptedRecords.length, totalLeft: 0 } };

          const oldSecret = { secret: SECRET_KEY, version: 0 };
          const newSecret = { secret: 'newnew', version: 1 };
          encStorage.setSecretKeyAccessor(new SecretKeyAccessor(() => ({
            secrets: [oldSecret, newSecret],
            currentVersion: newSecret.version,
          })));

          const popAPIFind = nockEndpoint(POPAPI_HOST, 'find', COUNTRY).reply(200, findResponse);
          const popAPIBatchWrite = nockEndpoint(POPAPI_HOST, 'batchWrite', COUNTRY).reply(200);

          const result = await encStorage.migrate(COUNTRY, TEST_RECORDS.length);
          expect(result).to.deep.equal(migrateResult);
          assert.equal(popAPIFind.isDone(), true, 'find() called');
          assert.equal(popAPIBatchWrite.isDone(), true, 'batchWrite() called');
        });
      });
    });

    describe('batchWrite', () => {
      let popAPI;

      beforeEach(() => {
        popAPI = nockEndpoint(POPAPI_HOST, 'batchWrite', COUNTRY).reply(200);
      });

      describe('should validate records', () => {
        const errorCases = [{
          name: 'when the records is empty array',
          arg: [],
          error: 'You must pass non-empty array',
        }, {
          name: 'when the record has no country field',
          arg: [{}],
          error: 'Missing country',
        }, {
          name: 'when the record has no key field',
          arg: [{ country: COUNTRY }],
          error: 'Missing key',
        }];

        errorCases.forEach((errCase) => {
          it(`should throw an error ${errCase.name}`, async () => {
            await expect(encStorage.batchWrite(COUNTRY, errCase.arg)).to.be.rejectedWith(Error, errCase.error);
          });
        });
      });

      describe('encryption', () => {
        const encryptionOptions = [{
          status: 'disabled',
          encrypted: false,
          testCaseName: 'encoded records',
        }, {
          status: 'enabled',
          encrypted: true,
          testCaseName: 'encrypted records',
        }];

        encryptionOptions.forEach((opt) => {
          describe(`when ${opt.status}`, () => {
            it(`should batch write ${opt.testCaseName}`, async () => {
              const storage = opt.encrypted ? encStorage : noEncStorage;
              const [bodyObj] = await Promise.all([getNockedRequestBodyObject(popAPI), storage.batchWrite(COUNTRY, TEST_RECORDS)]);
              const decryptedRecords = await Promise.all(bodyObj.records.map((encRecord) => storage._decryptPayload(encRecord)));
              expect(decryptedRecords).to.deep.equal(TEST_RECORDS);
            });
          });
        });
      });

      describe('in case of network error', () => {
        it('should throw an error', async () => {
          nock.cleanAll();
          const scope = nockEndpoint(POPAPI_HOST, 'batchWrite', COUNTRY)
            .replyWithError(REQUEST_TIMEOUT_ERROR);

          await expect(encStorage.batchWrite(COUNTRY, TEST_RECORDS)).to.be.rejectedWith(StorageServerError);
          assert.equal(scope.isDone(), true, 'Nock scope is done');
        });
      });
    });
  });

  describe('helper methods', () => {
    const countriesCache = createFakeCountriesCache([
      { id: 'BE', name: 'Belgium', direct: true },
      { id: 'HU', name: 'Hungary', direct: true },
    ]);

    beforeEach(() => {
      nock.disableNetConnect();
    });
<<<<<<< HEAD
    TEST_RECORDS.forEach((testCase, idx) => {
      context(`with test case ${idx}`, function () {
        it('should write a record', function (done) {
          const scope = nock(POPAPI_URL)
            .post(`/v2/storage/records/${COUNTRY}`)
            .reply(200);
          storage.writeAsync(COUNTRY, testCase);
          scope.on('request', async function (req, interceptor, body) {
            try {
              const encrypted = await storage._encryptPayload(testCase)
              const bodyObj = JSON.parse(body);
              expect(_.omit(bodyObj, ['body'])).to.deep.equal(_.omit(encrypted, ['body']));
              done();
            } catch (e) {
              done(e)
            }
          });
        });
        it('should read a record', async function () {
          const encrypted = await storage._encryptPayload(testCase);
          nock(POPAPI_URL)
            .get(`/v2/storage/records/${COUNTRY}/${encrypted.key}`)
            .reply(200, encrypted);
          const { record } = await storage.readAsync(COUNTRY, testCase.key);
          const expected = _.pick(testCase, ['key', 'body']);
          expect(record).to.deep.include(expected);
        })
        it('should delete a record', function (done) {
          storage._encryptPayload(testCase).then((encrypted) => {
            const scope = nock(POPAPI_URL)
              .delete(`/v2/storage/records/${COUNTRY}/${encrypted.key}`)
              .reply(200);
            storage.deleteAsync(COUNTRY, testCase.key)
            scope.on('error', done);
            scope.on('request', () => done())
          }).catch(done);
        })
      })
    });

    it('should batch write', function (done) {
      const scope = nock(POPAPI_URL)
        .post(`/v2/storage/records/${COUNTRY}/batchWrite`)
        .reply(200);
      storage.batchWrite(COUNTRY, TEST_RECORDS);
      scope.on('request', function (req, interceptor, body) {
        const bodyObj = JSON.parse(body);
        bodyObj.records.forEach((encRecord, index) => {
          const testRecord = TEST_RECORDS[index];
          expect(encRecord).to.include.all.keys(Object.keys(testRecord));
          expect(encRecord).not.to.deep.equal(testRecord);
        });
=======

    afterEach(() => {
      nock.cleanAll();
      nock.enableNetConnect();
    });

    describe('_getEndpointAsync', () => {
      let nockPB;
      const getCustomStorage = (endpoint = undefined, cache = undefined) => {
        const options = {
          apiKey: 'string',
          environmentId: 'string',
          endpoint,
        };
        return new Storage(options, new SecretKeyAccessor(() => SECRET_KEY), LOGGER_STUB, cache);
      };

      const expectCorrectURLReturned = async (storage, country, host) => {
        const writePath = popAPIEndpoints.write.path(country);
        const result = await storage._getEndpointAsync(country, writePath.replace(/^\//, ''));
        assert.equal(nockPB.isDone(), false, 'PB was not called');
        expect(result).to.equal(`${host}${writePath}`);
      };
>>>>>>> fb040f1d

      beforeEach(() => {
        nockPB = nock(PORTAL_BACKEND_HOST).get(PORTAL_BACKEND_COUNTRIES_LIST_PATH).reply(400);
      });

      describe('if the endpoint was set during storage creation', () => {
        it('should use the provided endpoint', async () => {
          const storage = getCustomStorage(CUSTOM_STORAGE_ENDPOINT);
          await expectCorrectURLReturned(storage, COUNTRY, CUSTOM_STORAGE_ENDPOINT);
        });
      });

<<<<<<< HEAD
      const result = await storage.migrate(COUNTRY, TEST_RECORDS.length);
      expect(result.meta.totalLeft).to.equal(0);
      expect(result.meta.migrated).to.equal(TEST_RECORDS.length);
    });

    it.skip('should find by random key', async function () {
      const filter = { profile_key: TEST_RECORDS[4].profile_key }
      const options = { limit: 1, offset: 1 }
      const encryptedRecords = await Promise.all(TEST_RECORDS.map((record) => storage._encryptPayload(record)))
      nock(POPAPI_URL)
        .post(`/v2/storage/records/${COUNTRY}/find`)
        .reply(200, (uri, requestBody) => {
          const filterKeys = Object.keys(requestBody.filter);
          const records = encryptedRecords.filter((rec) => {
            for (let i = 0; i < filterKeys.length; i += 1) {
              if (rec[filterKeys[i]] !== requestBody.filter[filterKeys[i]]) {
                return false
              }
            }
            return true
          })
          return { meta: { total: records.length }, data: records }
        });
      const result = await storage.find(COUNTRY, filter, options);
      expect(result.records.length).to.eql(2);
    })
    it('should return error when find limit option is not positive integer', async function () {
      await expect(storage.find(COUNTRY, {}, { limit: -123 })).to.be.rejectedWith(Error, 'Limit should be a positive integer');
      await expect(storage.find(COUNTRY, {}, { limit: 123.124 })).to.be.rejectedWith(Error, 'Limit should be a positive integer');
      await expect(storage.find(COUNTRY, {}, { limit: 'sdsd' })).to.be.rejectedWith(Error, 'Limit should be a positive integer');
      await expect(storage.find(COUNTRY, {}, { limit: 10 })).not.to.be.rejectedWith(Error, 'Limit should be a positive integer');
    })
    it('should findOne by random key', async function () {
      const filter = { key3: TEST_RECORDS[4].key3 }
      const options = { limit: 1, offset: 1 }
      const encryptedRecords = await Promise.all(TEST_RECORDS.map((record) => storage._encryptPayload(record)))
      nock(POPAPI_URL)
        .post(`/v2/storage/records/${COUNTRY}/find`)
        .reply(200, (uri, requestBody) => {
          const filterKeys = Object.keys(requestBody.filter);
          const records = encryptedRecords.filter((rec) => {
            for (let i = 0; i < filterKeys.length; i += 1) {
              if (rec[filterKeys[i]] !== requestBody.filter[filterKeys[i]]) {
                return false
              }
            }
            return true
          })
          return { meta: { total: records.length }, data: records }
        });
      const result = await storage.findOne(COUNTRY, filter, options)
      expect(result.record).to.eql(TEST_RECORDS[4])
    })
    it('should find encrypted records', async function () {
      const encryptedStorage = new Storage({
        apiKey: 'string',
        environmentId: 'string',
        encrypt: true,
      },
        new SecretKeyAccessor(() => SECRET_KEY)
      );

      const storedData = await Promise.all(
        TEST_RECORDS.map((record) => encryptedStorage._encryptPayload(record))
      );

      nock(POPAPI_URL)
        .post(`/v2/storage/records/${COUNTRY}/find`)
        .reply(200, (uri, requestBody) => {
          return { meta: { total: storedData.length }, data: storedData };
        });

      const { records } = await encryptedStorage.find(COUNTRY, { 'key': 'key1' });
=======
      describe('otherwise it should request country data from CountriesCache', () => {
        let storage;
        beforeEach(() => {
          storage = getCustomStorage(undefined, countriesCache);
        });

        it('should use the endpoint provided by CountriesCache if it matches requested country', async () => {
          const country = 'hu';
          const customPOPAPIHost = `https://${country}.api.incountry.io`;
          await expectCorrectURLReturned(storage, country, customPOPAPIHost);
        });
>>>>>>> fb040f1d

        it('should use the default endpoint otherwise', async () => {
          const country = 'ae';
          await expectCorrectURLReturned(storage, country, POPAPI_HOST);
        });
      });
<<<<<<< HEAD
    });
    it('should find not encrypted records', async function () {
      const notEncryptedStorage = new Storage({
        apiKey: 'string',
        environmentId: 'string',
        encrypt: false,
      });
      const storedData = await Promise.all(
        TEST_RECORDS.map((record) => notEncryptedStorage._encryptPayload(record))
      );

      nock(POPAPI_URL)
        .post(`/v2/storage/records/${COUNTRY}/find`)
        .reply(200, (uri, requestBody) => {
          return { meta: { total: storedData.length }, data: storedData };
        });

      const { records } = await notEncryptedStorage.find(COUNTRY, { 'key': 'key1' });
=======

      describe('when CountriesCache threw an error', () => {
        it('should use the default host', async () => {
          const failingCache = new CountriesCache();
          failingCache.getCountriesAsync = () => {
            throw new Error('test');
          };
          const storage = getCustomStorage(undefined, failingCache);
>>>>>>> fb040f1d

          const country = 'ae';
          await expectCorrectURLReturned(storage, country, POPAPI_HOST);
        });
      });
    });
<<<<<<< HEAD
    it('should update one by profile key', function (done) {
      const payload = { profile_key: 'updatedProfileKey' }
      storage._encryptPayload(TEST_RECORDS[4]).then((encrypted) => {
        nock(POPAPI_URL)
          .post(`/v2/storage/records/${COUNTRY}/find`)
          .reply(200, { data: [encrypted], meta: { total: 1 } });

        const writeNock = nock(POPAPI_URL)
          .post(`/v2/storage/records/${COUNTRY}`)
          .reply(200, { data: [encrypted], meta: { total: 1 } });

        writeNock.on('request', (req, interceptor, body) => {
          const expectedPlain = {
            ...TEST_RECORDS[4],
            ...payload,
          }
          storage._decryptPayload(JSON.parse(body)).then((decrypted) => {
            try {
              expect(decrypted).to.eql(expectedPlain)
              done()
            } catch (e) {
              done(e)
            }
          })
        })
        storage.updateOne(COUNTRY, { profileKey: TEST_RECORDS[4].profileKey }, payload)
      })
    })
    context('exceptions', function () {
      context('updateOne', function () {
        it('should reject if too many records found', function (done) {
          nock(POPAPI_URL)
            .post(`/v2/storage/records/${COUNTRY}/find`)
            .reply(200, { data: [], meta: { total: 2 } });
          storage.updateOne(COUNTRY, {}, {}).then(() => done('Should reject')).catch(() => done())
        })
        it('should reject if no records found', function (done) {
          nock(POPAPI_URL)
            .post(`/v2/storage/records/${COUNTRY}/find`)
            .reply(200, { data: [], meta: { total: 0 } });
          storage.updateOne(COUNTRY, {}, {}).then(() => done('Should reject')).catch(() => done())
        })
      })
      context('delete', function () {
        it('should throw when invalid url', function (done) {
          const INVALID_KEY = 'invalid';
          nock(POPAPI_URL)
            .delete(`/v2/storage/records/${COUNTRY}/${storage.createKeyHash(INVALID_KEY)}`)
            .reply(404);
          storage.deleteAsync(COUNTRY, INVALID_KEY).then(() => done('should be rejected')).catch(() => done())
        })
      })
      context('read', async function () {
        it('should return error when not found', async function () {
          const INVALID_KEY = 'invalid';
          const scope = nock(POPAPI_URL)
            .get(`/v2/storage/records/${COUNTRY}/${storage.createKeyHash(INVALID_KEY)}`)
            .reply(404);

          await expect(storage.readAsync(COUNTRY, INVALID_KEY)).to.be.rejectedWith(StorageServerError);
          assert.equal(scope.isDone(), true, 'Nock scope is done');
        })
        it('should return error when server error', async function () {
          const INVALID_KEY = 'invalid';
          const scope = nock(POPAPI_URL)
            .get(`/v2/storage/records/${COUNTRY}/${storage.createKeyHash(INVALID_KEY)}`)
            .reply(500);

          await expect(storage.readAsync(COUNTRY, INVALID_KEY)).to.be.rejectedWith(StorageServerError);
          assert.equal(scope.isDone(), true, 'Nock scope is done');
        })
      })
    })
  });

  describe('should set correct headers for requests', function () {
    /** @type {import('../../storage')} */
    let storage;

    const testCase = { key: uuid(), version: 0 };
    const sdkVersionRegExp = /^SDK-Node\.js\/\d+\.\d+\.\d+/

    beforeEach(function () {
      storage = new Storage({
        apiKey: 'string',
        environmentId: 'string',
        endpoint: POPAPI_URL,
      },
        new SecretKeyAccessor(() => SECRET_KEY)
      )
    });

    context('write', function () {
      it('should set User-Agent', async function () {
        const scope = nock(POPAPI_URL)
          .post(`/v2/storage/records/${COUNTRY}`)
          .reply(200);

        const requestHeadersPromise = onRequestHeaders(scope);
        storage.writeAsync(COUNTRY, testCase);
        const requestHeaders = await requestHeadersPromise;
        expect(requestHeaders['user-agent']).to.match(sdkVersionRegExp);
      });
    });

    context('read', function () {
      it('should set User-Agent', async function () {
        const encrypted = await storage._encryptPayload(testCase);
        const scope = nock(POPAPI_URL)
          .get(`/v2/storage/records/${COUNTRY}/${encrypted.key}`)
          .reply(200, encrypted);

        const requestHeadersPromise = onRequestHeaders(scope);
        storage.readAsync(COUNTRY, testCase.key);
        const requestHeaders = await requestHeadersPromise;
        expect(requestHeaders['user-agent']).to.match(sdkVersionRegExp);
      })
    });

    context('delete', function () {
      it('should set User-Agent', async function () {
        const encrypted = await storage._encryptPayload(testCase);

        const scope = nock(POPAPI_URL)
          .delete(`/v2/storage/records/${COUNTRY}/${encrypted.key}`)
          .reply(200);

        const requestHeadersPromise = onRequestHeaders(scope);
        storage.deleteAsync(COUNTRY, testCase.key);
        const requestHeaders = await requestHeadersPromise;
        expect(requestHeaders['user-agent']).to.match(sdkVersionRegExp);
=======

    describe('_apiClient', () => {
      let encStorage;

      beforeEach(() => {
        encStorage = getDefaultStorage(true);
      });

      describe('errors handling', () => {
        const writePath = popAPIEndpoints.write.path(COUNTRY).replace(/^\//, '');
        const params = { method: 'post', data: {} };
        const errorCases = [{
          name: 'on 404',
          respond: (popAPI) => popAPI.reply(404),
        }, {
          name: 'on 500',
          respond: (popAPI) => popAPI.reply(500),
        }, {
          name: 'in case of network error',
          respond: (popAPI) => popAPI.replyWithError(REQUEST_TIMEOUT_ERROR),
        }];

        errorCases.forEach((errCase) => {
          it(`should throw StorageServerError ${errCase.name}`, async () => {
            const scope = errCase.respond(nockEndpoint(POPAPI_HOST, 'write', COUNTRY));
            await expect(encStorage._apiClient(COUNTRY, writePath, params)).to.be.rejectedWith(StorageServerError);
            assert.equal(scope.isDone(), true, 'Nock scope is done');
          });
        });
      });

      describe('should make GET request by default', () => {
        const runApiClientWithParams = async (params) => {
          const readPath = popAPIEndpoints.read.path(COUNTRY, 'key').replace(/^\//, '');
          const scope = nockEndpoint(POPAPI_HOST, 'read', COUNTRY, 'key').reply(200);
          await encStorage._apiClient(COUNTRY, readPath, params);
          expect(scope.isDone()).to.eq(true);
        };

        it('when called without parameters', async () => {
          await runApiClientWithParams();
        });

        it('when method not specified in parameters', async () => {
          await runApiClientWithParams({ data: 'test' });
        });
>>>>>>> fb040f1d
      });
    });
  });
});<|MERGE_RESOLUTION|>--- conflicted
+++ resolved
@@ -17,18 +17,6 @@
 
 const { expect, assert } = chai;
 
-function onRequest(scope) {
-  return new Promise((resolve) => {
-    scope.on('request', function (req, interceptor, body) {
-      resolve(req, interceptor, body);
-    });
-  });
-}
-
-function onRequestHeaders(scope) {
-  return onRequest(scope).then((req) => req.headers);
-}
-
 const COUNTRY = 'us';
 const SECRET_KEY = 'password';
 const POPAPI_HOST = `https://${COUNTRY}.api.incountry.io`;
@@ -40,25 +28,21 @@
 
 const TEST_RECORDS = [
   {
-    country: COUNTRY,
     key: uuid(),
     version: 0,
   },
   {
-    country: COUNTRY,
     key: uuid(),
     body: 'test',
     version: 0,
   },
   {
-    country: COUNTRY,
     key: uuid(),
     body: 'test',
     key2: 'key2',
     version: 0,
   },
   {
-    country: COUNTRY,
     key: uuid(),
     body: 'test',
     key2: 'key2',
@@ -66,7 +50,6 @@
     version: 0,
   },
   {
-    country: COUNTRY,
     key: uuid(),
     body: 'test',
     key2: 'key2',
@@ -75,7 +58,6 @@
     version: 0,
   },
   {
-    country: COUNTRY,
     key: uuid(),
     body: 'test',
     key2: 'key2',
@@ -103,26 +85,10 @@
 
 describe('Storage', () => {
   describe('interface methods', () => {
+    /** @type {import('../../storage')} */
     let encStorage;
+    /** @type {import('../../storage')} */
     let noEncStorage;
-
-    const shouldValidateRecord = (method) => {
-      describe('should validate record', () => {
-        describe('when the record has no country field', () => {
-          it('should throw an error', async () => {
-            const record = {};
-            await expect(encStorage[method](record)).to.be.rejectedWith(Error, 'Missing country');
-          });
-        });
-
-        describe('when the record has no key field', () => {
-          it('should throw an error', async () => {
-            const record = { country: '123' };
-            await expect(encStorage[method](record)).to.be.rejectedWith(Error, 'Missing key');
-          });
-        });
-      });
-    };
 
     beforeEach(() => {
       nock.disableNetConnect();
@@ -286,78 +252,23 @@
     describe('writeAsync', () => {
       let popAPI;
 
-<<<<<<< HEAD
-        describe('when country is not provided', () => {
-          it('should throw an error and log it', async () => {
-            const request = {};
-            await expect(storage.writeAsync({})).to.be.rejectedWith(Error, 'Missing country');
-          });
-        });
-
-        describe('when the record has no key field', () => {
-          it('should throw an error and log it', async () => {
-            await expect(storage.writeAsync('123', {})).to.be.rejectedWith(Error, 'Invalid value');
-          });
-        });
-      });
-
-      describe.skip('POPAPI endpoint', () => {
-        describe('if the endpoint was set during storage creation', () => {
-          const storage = new Storage({
-            apiKey: 'string',
-            environmentId: 'string',
-            endpoint: customStorageEndpoint,
-          }, new SecretKeyAccessor(() => SECRET_KEY), logger);
-
-          it('should use the provided endpoint', async () => {
-            const popAPI = nock(customStorageEndpoint)
-              .post(`/v2/storage/records/${COUNTRY}`)
-              .reply(200, popAPIResponse);
-
-            await storage.writeAsync(COUNTRY, TEST_RECORDS[0]);
-            assert.equal(popAPI.isDone(), true, 'Nock scope is done');
-          });
-        });
-
-        describe('otherwise it should request country data from CountriesCache', () => {
-          const storage = new Storage({
-            apiKey: 'string',
-            environmentId: 'string',
-          }, new SecretKeyAccessor(() => SECRET_KEY), logger, countriesCache);
-
-          it('should use the endpoint provided by CountriesCache if it matches requested country', async () => {
-            const country = 'hu';
-            const popAPIUrl = `https://${country}.api.incountry.io`;
-            const request = { key: uuid(), version: 0 };
-
-            const popAPI = nock(popAPIUrl)
-              .post(`/v2/storage/records/${country}`)
-              .reply(200, popAPIResponse);
-
-            await storage.writeAsync(country, request);
-            assert.equal(popAPI.isDone(), true, 'nock is done');
-          });
-
-          it('should use the default endpoint otherwise', async () => {
-            const country = 'ae';
-            const request = { key: uuid(), version: 0 };
-
-            const popAPI = nock(POPAPI_URL)
-              .post(`/v2/storage/records/${country}`)
-              .reply(200, popAPIResponse);
-
-            await storage.writeAsync(country, request);
-            assert.equal(popAPI.isDone(), true, 'nock is done');
-          });
-        });
-      });
-=======
       beforeEach(() => {
         popAPI = nockEndpoint(POPAPI_HOST, 'write', COUNTRY).reply(200);
       });
 
-      shouldValidateRecord('writeAsync');
->>>>>>> fb040f1d
+      describe('should validate record', () => {
+        describe('when no country provided', () => {
+          it('should throw an error', async () => {
+            await expect(encStorage.writeAsync(undefined, {})).to.be.rejectedWith(Error, 'Missing country');
+          });
+        });
+
+        describe('when the record has no key field', () => {
+          it('should throw an error', async () => {
+            await expect(encStorage.writeAsync(COUNTRY, {})).to.be.rejectedWith(Error, 'Invalid value');
+          });
+        });
+      });
 
       describe('encryption', () => {
         const encryptionOptions = [{
@@ -379,134 +290,40 @@
                 it(`should hash keys and send ${opt.bodyDescr}`, async () => {
                   const storage = opt.encrypted ? encStorage : noEncStorage;
                   const encrypted = await storage._encryptPayload(testCase);
-                  const [bodyObj, result] = await Promise.all([getNockedRequestBodyObject(popAPI), storage.writeAsync(testCase)]);
+                  const [bodyObj, result] = await Promise.all([getNockedRequestBodyObject(popAPI), storage.writeAsync(COUNTRY, testCase)]);
                   expect(_.omit(bodyObj, ['body'])).to.deep.equal(_.omit(encrypted, ['body']));
                   expect(bodyObj.body).to.match(opt.bodyRegExp);
                   expect(result.record).to.deep.equal(testCase);
                 });
               });
             });
-<<<<<<< HEAD
-
-            storage.writeAsync(COUNTRY, request);
-          });
-        });
-      });
-
-      describe('in case of network error', () => {
-        it('should throw an error and log it', async () => {
-          const REQUEST_TIMEOUT_ERROR = { code: 'ETIMEDOUT' };
-          const storage = createStorageWithPOPAPIEndpointLoggerAndKeyAccessor();
-
-          const scope = nock(POPAPI_URL)
-            .post(`/v2/storage/records/${COUNTRY}`)
-            .replyWithError(REQUEST_TIMEOUT_ERROR);
-
-          await expect(storage.writeAsync(COUNTRY, TEST_RECORDS[0])).to.be.rejectedWith(StorageServerError);
-          assert.equal(scope.isDone(), true, 'Nock scope is done');
-=======
           });
         });
       });
 
       describe('request headers', () => {
         it('should set User-Agent', async () => {
-          const [headers] = await Promise.all([getNockedRequestHeaders(popAPI), encStorage.writeAsync(TEST_RECORDS[0])]);
+          const [headers] = await Promise.all([getNockedRequestHeaders(popAPI), encStorage.writeAsync(COUNTRY, TEST_RECORDS[0])]);
           const userAgent = headers['user-agent'];
           expect(userAgent).to.match(sdkVersionRegExp);
->>>>>>> fb040f1d
         });
       });
     });
 
     describe('readAsync', () => {
-<<<<<<< HEAD
-      const popAPIResponse = { success: true };
-
-      describe('should validate request', () => {
-        let storage;
-        beforeEach(() => {
-          storage = createDefaultStorageWithLogger();
-        });
-
+      describe('should validate record', () => {
         describe('when no country provided', () => {
-          it('should throw an error and log it', async () => {
-            await expect(storage.readAsync()).to.be.rejectedWith(Error, 'Missing country');
+          it('should throw an error', async () => {
+            await expect(encStorage.readAsync(undefined, '')).to.be.rejectedWith(Error, 'Missing country');
           });
         });
 
         describe('when no key provided', () => {
-          it('should throw an error and log it', async () => {
-            await expect(storage.readAsync('123')).to.be.rejectedWith(Error, 'Missing key');
-          });
-        });
-      });
-
-      describe.skip('POPAPI endpoint', () => {
-        describe('if the endpoint was set during storage creation', () => {
-          const storage = createStorageWithCustomEndpointLoggerAndKeyAccessorNoEnc();
-
-          it('should use the provided endpoint', async () => {
-            const key = 'test';
-            const encryptedKey = storage.createKeyHash(key);
-
-            const popAPI = nock(customStorageEndpoint)
-              .get(`/v2/storage/records/${COUNTRY}/${encryptedKey}`)
-              .reply(200, popAPIResponse);
-
-            await storage.readAsync(COUNTRY, key);
-            assert.equal(popAPI.isDone(), true, 'nock is done');
-          });
-        });
-
-        describe('otherwise it should request country data from CountriesCache', () => {
-          const storage = createStorageWithCustomCountriesCacheLoggerAndKeyAccessorNoEnc();
-
-          it('should use the endpoint provided by CountriesCache if it matches requested country', async () => {
-            const country = 'hu';
-            const popAPIUrl = `https://${country}.api.incountry.io`;
-            const key = 'test';
-            const request = { key };
-
-            const popAPI = nock(popAPIUrl)
-              .get(`/v2/storage/records/${country}/${key}`)
-              .reply(200, popAPIResponse);
-
-            await storage.readAsync(country, request);
-            assert.equal(popAPI.isDone(), true, 'nock is done');
-          });
-
-          it('should use the default endpoint otherwise', async () => {
-            const country = 'ae';
-            const key = 'test';
-            const request = { key };
-
-            const popAPI = nock(POPAPI_URL)
-              .get(`/v2/storage/records/${country}/${key}`)
-              .reply(200, popAPIResponse);
-
-            await storage.readAsync(country, request);
-            assert.equal(popAPI.isDone(), true, 'nock is done');
-          });
-        });
-      });
-
-      describe('encryption', () => {
-        describe('when enabled', () => {
-          const storage = createStorageWithPOPAPIEndpointLoggerAndKeyAccessor();
-
-          it('should encrypt payload', async () => {
-            const recordData = TEST_RECORDS[TEST_RECORDS.length - 1];
-            const encryptedPayload = await storage._encryptPayload(recordData);
-            nock(POPAPI_URL)
-              .get(`/v2/storage/records/${COUNTRY}/${encryptedPayload.key}`)
-              .reply(200, encryptedPayload);
-
-            const { record } = await storage.readAsync(recordData.country, recordData.key);
-            const expected = _.pick(recordData, ['key', 'body']);
-            expect(record).to.deep.include(expected);
-=======
-      shouldValidateRecord('readAsync');
+          it('should throw an error', async () => {
+            await expect(encStorage.readAsync(COUNTRY, undefined)).to.be.rejectedWith(Error, 'Missing key');
+          });
+        });
+      });
 
       describe('encryption', () => {
         describe('when enabled', () => {
@@ -517,11 +334,10 @@
                 nockEndpoint(POPAPI_HOST, 'read', COUNTRY, encryptedPayload.key)
                   .reply(200, encryptedPayload);
 
-                const { record } = await encStorage.readAsync(_.pick(testCase, ['country', 'key']));
+                const { record } = await encStorage.readAsync(COUNTRY, testCase.key);
                 expect(record).to.deep.equal(testCase);
               });
             });
->>>>>>> fb040f1d
           });
         });
 
@@ -533,14 +349,8 @@
             nockEndpoint(POPAPI_HOST, 'read', COUNTRY, encryptedPayload.key)
               .reply(200, encryptedPayload);
 
-<<<<<<< HEAD
-            const { record } = await storage.readAsync(recordData.country, recordData.key);
-            const expected = _.pick(recordData, ['key', 'body']);
-            expect(record).to.deep.include(expected);
-=======
-            const { record } = await noEncStorage.readAsync(_.pick(recordData, ['country', 'key']));
+            const { record } = await noEncStorage.readAsync(COUNTRY, recordData.key);
             expect(record).to.deep.include(recordData);
->>>>>>> fb040f1d
           });
         });
       });
@@ -551,69 +361,39 @@
           const popAPI = nockEndpoint(POPAPI_HOST, 'read', COUNTRY, encryptedPayload.key)
             .reply(200, encryptedPayload);
 
-<<<<<<< HEAD
-        describe('when country hasn\'t been provied', () => {
-          it('should throw an error and log it', async () => {
-            await expect(storage.deleteAsync(undefined)).to.be.rejectedWith(Error, 'Missing country');
-          });
-        });
-
-        describe('when key hasn\'t been provied', () => {
-          it('should throw an error and log it', async () => {
-            await expect(storage.deleteAsync('123')).to.be.rejectedWith(Error, 'Missing key');
-          });
-=======
-          const [headers] = await Promise.all([getNockedRequestHeaders(popAPI), encStorage.readAsync(TEST_RECORDS[0])]);
+          const [headers] = await Promise.all([getNockedRequestHeaders(popAPI), encStorage.readAsync(COUNTRY, TEST_RECORDS[0].key)]);
           const userAgent = headers['user-agent'];
           expect(userAgent).to.match(sdkVersionRegExp);
->>>>>>> fb040f1d
         });
       });
     });
 
     describe('deleteAsync', () => {
-      shouldValidateRecord('deleteAsync');
-
-<<<<<<< HEAD
-          it('should use the provided endpoint', async () => {
-            const key = 'test';
-            const encryptedKey = storage.createKeyHash(key);
-
-            const popAPI = nock(customStorageEndpoint)
-              .delete(`/v2/storage/records/${COUNTRY}/${encryptedKey}`)
-              .reply(200, popAPIResponse);
-
-            await storage.deleteAsync(COUNTRY, key);
-            assert.equal(popAPI.isDone(), true, 'nock is done');
-          });
-        });
-
-        describe('otherwise it should request country data from CountriesCache', () => {
-          const storage = createStorageWithCustomCountriesCacheLoggerAndKeyAccessorNoEnc();
-
-          it('should use the endpoint provided by CountriesCache if it matches requested country', async () => {
-            const country = 'hu';
-            const popAPIUrl = `https://${country}.api.incountry.io`;
-            const key = 'test';
-
-            const popAPI = nock(popAPIUrl)
-              .delete(`/v2/storage/records/${country}/${key}`)
-              .reply(200, popAPIResponse);
-
-            await storage.deleteAsync(country, key);
-            assert.equal(popAPI.isDone(), true, 'nock is done');
-=======
+      describe('should validate record', () => {
+        describe('when no country provided', () => {
+          it('should throw an error', async () => {
+            await expect(encStorage.deleteAsync(undefined, '')).to.be.rejectedWith(Error, 'Missing country');
+          });
+        });
+
+        describe('when no key provided', () => {
+          it('should throw an error', async () => {
+            await expect(encStorage.deleteAsync(COUNTRY, undefined)).to.be.rejectedWith(Error, 'Missing key');
+          });
+        });
+      });
+
       describe('encryption', () => {
-        const record = { country: COUNTRY, key: 'test' };
+        const key = 'test';
 
         it('should hash key regardless of enabled/disabled encryption', async () => {
-          const encryptedKey = encStorage.createKeyHash(record.key);
+          const encryptedKey = encStorage.createKeyHash(key);
           const popAPI = nockEndpoint(POPAPI_HOST, 'delete', COUNTRY, encryptedKey)
             .times(2)
             .reply(200);
 
-          await encStorage.deleteAsync(record);
-          await noEncStorage.deleteAsync(record);
+          await encStorage.deleteAsync(COUNTRY, key);
+          await noEncStorage.deleteAsync(COUNTRY, key);
           assert.equal(popAPI.isDone(), true, 'nock is done');
         });
 
@@ -623,49 +403,20 @@
               const encryptedPayload = await encStorage._encryptPayload(testCase);
               const popAPI = nockEndpoint(POPAPI_HOST, 'delete', COUNTRY, encryptedPayload.key).reply(200);
 
-              const result = await encStorage.deleteAsync(testCase);
+              const result = await encStorage.deleteAsync(COUNTRY, testCase.key);
               expect(result).to.deep.equal({ success: true });
               assert.equal(popAPI.isDone(), true, 'nock is done');
             });
->>>>>>> fb040f1d
-          });
-        });
-      });
-
-<<<<<<< HEAD
-          it('should use the default endpoint otherwise', async () => {
-            const country = 'ae';
-            const key = 'test';
-
-            const popAPI = nock(POPAPI_URL)
-              .delete(`/v2/storage/records/${country}/${key}`)
-              .reply(200, popAPIResponse);
-
-            await storage.deleteAsync(country, key);
-            assert.equal(popAPI.isDone(), true, 'nock is done');
-          });
-        });
-      });
-
-      describe('encryption', () => {
-        const storage = createStorageWithPOPAPIEndpointLoggerAndKeyAccessor();
-
-        it('should hash key', async () => {
-          const key = 'test';
-          const encryptedKey = storage.createKeyHash(key);
-          const popAPI = nock(POPAPI_URL)
-            .delete(`/v2/storage/records/${COUNTRY}/${encryptedKey}`)
-            .reply(200, popAPIResponse);
-
-          await storage.deleteAsync(COUNTRY, key);
-          assert.equal(popAPI.isDone(), true, 'nock is done');
-=======
+          });
+        });
+      });
+
       describe('errors handling', () => {
         it('should throw an error when record not found', async () => {
-          const record = { country: COUNTRY, key: 'invalid' };
-          const scope = nockEndpoint(POPAPI_HOST, 'delete', COUNTRY, encStorage.createKeyHash(record.key)).reply(404);
-
-          await expect(encStorage.deleteAsync(record)).to.be.rejectedWith(StorageServerError);
+          const key = 'invalid';
+          const scope = nockEndpoint(POPAPI_HOST, 'delete', COUNTRY, encStorage.createKeyHash(key)).reply(404);
+
+          await expect(encStorage.deleteAsync(COUNTRY, key)).to.be.rejectedWith(StorageServerError);
           assert.equal(scope.isDone(), true, 'Nock scope is done');
         });
       });
@@ -675,10 +426,9 @@
           const encryptedPayload = await encStorage._encryptPayload(TEST_RECORDS[0]);
           const popAPI = nockEndpoint(POPAPI_HOST, 'delete', COUNTRY, encryptedPayload.key).reply(200);
 
-          const [headers] = await Promise.all([getNockedRequestHeaders(popAPI), encStorage.deleteAsync(TEST_RECORDS[0])]);
+          const [headers] = await Promise.all([getNockedRequestHeaders(popAPI), encStorage.deleteAsync(COUNTRY, TEST_RECORDS[0].key)]);
           const userAgent = headers['user-agent'];
           expect(userAgent).to.match(sdkVersionRegExp);
->>>>>>> fb040f1d
         });
       });
     });
@@ -852,33 +602,19 @@
           assert.equal(popAPIFind.isDone(), true, 'find() called');
         });
 
-<<<<<<< HEAD
-        describe('when country is not provided', () => {
-          it('should throw an error', async () => {
-            await expect(storage.batchWrite([{}])).to.be.rejectedWith(Error, 'Missing country');
-          });
-=======
         it('should reject if no records found', async () => {
           const popAPIFind = nockEndpoint(POPAPI_HOST, 'find', COUNTRY)
             .reply(200, { meta: { total: 0 }, data: [] });
           await expect(encStorage.updateOne(COUNTRY, {}, {})).to.be.rejectedWith(Error, 'Record not found');
           assert.equal(popAPIFind.isDone(), true, 'find() called');
->>>>>>> fb040f1d
-        });
-      });
-    });
-
-<<<<<<< HEAD
-        describe('when the record has no key field', () => {
-          it('should throw an error', async () => {
-            await expect(storage.batchWrite(COUNTRY, [{}])).to.be.rejectedWith(Error, 'Invalid value');
-          });
-=======
+        });
+      });
+    });
+
     describe('migrate', () => {
       describe('when encryption disabled', () => {
         it('should throw an error', async () => {
           await expect(noEncStorage.migrate(COUNTRY, 10)).to.be.rejectedWith(Error, 'Migration not supported when encryption is off');
->>>>>>> fb040f1d
         });
       });
 
@@ -913,19 +649,25 @@
         popAPI = nockEndpoint(POPAPI_HOST, 'batchWrite', COUNTRY).reply(200);
       });
 
+      describe('should validate arguments', () => {
+        describe('when country is not a string', () => {
+          it('should throw an error', async () => {
+            const wrongCountries = [undefined, null, 1, {}, []];
+            await Promise.all(wrongCountries.map((country) => expect(encStorage.batchWrite(country))
+              .to.be.rejectedWith(Error, 'Missing country')));
+          });
+        });
+      });
+
       describe('should validate records', () => {
         const errorCases = [{
           name: 'when the records is empty array',
           arg: [],
           error: 'You must pass non-empty array',
         }, {
-          name: 'when the record has no country field',
+          name: 'when the record has no key field',
           arg: [{}],
-          error: 'Missing country',
-        }, {
-          name: 'when the record has no key field',
-          arg: [{ country: COUNTRY }],
-          error: 'Missing key',
+          error: 'Invalid value',
         }];
 
         errorCases.forEach((errCase) => {
@@ -980,60 +722,6 @@
     beforeEach(() => {
       nock.disableNetConnect();
     });
-<<<<<<< HEAD
-    TEST_RECORDS.forEach((testCase, idx) => {
-      context(`with test case ${idx}`, function () {
-        it('should write a record', function (done) {
-          const scope = nock(POPAPI_URL)
-            .post(`/v2/storage/records/${COUNTRY}`)
-            .reply(200);
-          storage.writeAsync(COUNTRY, testCase);
-          scope.on('request', async function (req, interceptor, body) {
-            try {
-              const encrypted = await storage._encryptPayload(testCase)
-              const bodyObj = JSON.parse(body);
-              expect(_.omit(bodyObj, ['body'])).to.deep.equal(_.omit(encrypted, ['body']));
-              done();
-            } catch (e) {
-              done(e)
-            }
-          });
-        });
-        it('should read a record', async function () {
-          const encrypted = await storage._encryptPayload(testCase);
-          nock(POPAPI_URL)
-            .get(`/v2/storage/records/${COUNTRY}/${encrypted.key}`)
-            .reply(200, encrypted);
-          const { record } = await storage.readAsync(COUNTRY, testCase.key);
-          const expected = _.pick(testCase, ['key', 'body']);
-          expect(record).to.deep.include(expected);
-        })
-        it('should delete a record', function (done) {
-          storage._encryptPayload(testCase).then((encrypted) => {
-            const scope = nock(POPAPI_URL)
-              .delete(`/v2/storage/records/${COUNTRY}/${encrypted.key}`)
-              .reply(200);
-            storage.deleteAsync(COUNTRY, testCase.key)
-            scope.on('error', done);
-            scope.on('request', () => done())
-          }).catch(done);
-        })
-      })
-    });
-
-    it('should batch write', function (done) {
-      const scope = nock(POPAPI_URL)
-        .post(`/v2/storage/records/${COUNTRY}/batchWrite`)
-        .reply(200);
-      storage.batchWrite(COUNTRY, TEST_RECORDS);
-      scope.on('request', function (req, interceptor, body) {
-        const bodyObj = JSON.parse(body);
-        bodyObj.records.forEach((encRecord, index) => {
-          const testRecord = TEST_RECORDS[index];
-          expect(encRecord).to.include.all.keys(Object.keys(testRecord));
-          expect(encRecord).not.to.deep.equal(testRecord);
-        });
-=======
 
     afterEach(() => {
       nock.cleanAll();
@@ -1057,7 +745,6 @@
         assert.equal(nockPB.isDone(), false, 'PB was not called');
         expect(result).to.equal(`${host}${writePath}`);
       };
->>>>>>> fb040f1d
 
       beforeEach(() => {
         nockPB = nock(PORTAL_BACKEND_HOST).get(PORTAL_BACKEND_COUNTRIES_LIST_PATH).reply(400);
@@ -1070,81 +757,6 @@
         });
       });
 
-<<<<<<< HEAD
-      const result = await storage.migrate(COUNTRY, TEST_RECORDS.length);
-      expect(result.meta.totalLeft).to.equal(0);
-      expect(result.meta.migrated).to.equal(TEST_RECORDS.length);
-    });
-
-    it.skip('should find by random key', async function () {
-      const filter = { profile_key: TEST_RECORDS[4].profile_key }
-      const options = { limit: 1, offset: 1 }
-      const encryptedRecords = await Promise.all(TEST_RECORDS.map((record) => storage._encryptPayload(record)))
-      nock(POPAPI_URL)
-        .post(`/v2/storage/records/${COUNTRY}/find`)
-        .reply(200, (uri, requestBody) => {
-          const filterKeys = Object.keys(requestBody.filter);
-          const records = encryptedRecords.filter((rec) => {
-            for (let i = 0; i < filterKeys.length; i += 1) {
-              if (rec[filterKeys[i]] !== requestBody.filter[filterKeys[i]]) {
-                return false
-              }
-            }
-            return true
-          })
-          return { meta: { total: records.length }, data: records }
-        });
-      const result = await storage.find(COUNTRY, filter, options);
-      expect(result.records.length).to.eql(2);
-    })
-    it('should return error when find limit option is not positive integer', async function () {
-      await expect(storage.find(COUNTRY, {}, { limit: -123 })).to.be.rejectedWith(Error, 'Limit should be a positive integer');
-      await expect(storage.find(COUNTRY, {}, { limit: 123.124 })).to.be.rejectedWith(Error, 'Limit should be a positive integer');
-      await expect(storage.find(COUNTRY, {}, { limit: 'sdsd' })).to.be.rejectedWith(Error, 'Limit should be a positive integer');
-      await expect(storage.find(COUNTRY, {}, { limit: 10 })).not.to.be.rejectedWith(Error, 'Limit should be a positive integer');
-    })
-    it('should findOne by random key', async function () {
-      const filter = { key3: TEST_RECORDS[4].key3 }
-      const options = { limit: 1, offset: 1 }
-      const encryptedRecords = await Promise.all(TEST_RECORDS.map((record) => storage._encryptPayload(record)))
-      nock(POPAPI_URL)
-        .post(`/v2/storage/records/${COUNTRY}/find`)
-        .reply(200, (uri, requestBody) => {
-          const filterKeys = Object.keys(requestBody.filter);
-          const records = encryptedRecords.filter((rec) => {
-            for (let i = 0; i < filterKeys.length; i += 1) {
-              if (rec[filterKeys[i]] !== requestBody.filter[filterKeys[i]]) {
-                return false
-              }
-            }
-            return true
-          })
-          return { meta: { total: records.length }, data: records }
-        });
-      const result = await storage.findOne(COUNTRY, filter, options)
-      expect(result.record).to.eql(TEST_RECORDS[4])
-    })
-    it('should find encrypted records', async function () {
-      const encryptedStorage = new Storage({
-        apiKey: 'string',
-        environmentId: 'string',
-        encrypt: true,
-      },
-        new SecretKeyAccessor(() => SECRET_KEY)
-      );
-
-      const storedData = await Promise.all(
-        TEST_RECORDS.map((record) => encryptedStorage._encryptPayload(record))
-      );
-
-      nock(POPAPI_URL)
-        .post(`/v2/storage/records/${COUNTRY}/find`)
-        .reply(200, (uri, requestBody) => {
-          return { meta: { total: storedData.length }, data: storedData };
-        });
-
-      const { records } = await encryptedStorage.find(COUNTRY, { 'key': 'key1' });
-=======
       describe('otherwise it should request country data from CountriesCache', () => {
         let storage;
         beforeEach(() => {
@@ -1156,33 +768,12 @@
           const customPOPAPIHost = `https://${country}.api.incountry.io`;
           await expectCorrectURLReturned(storage, country, customPOPAPIHost);
         });
->>>>>>> fb040f1d
 
         it('should use the default endpoint otherwise', async () => {
           const country = 'ae';
           await expectCorrectURLReturned(storage, country, POPAPI_HOST);
         });
       });
-<<<<<<< HEAD
-    });
-    it('should find not encrypted records', async function () {
-      const notEncryptedStorage = new Storage({
-        apiKey: 'string',
-        environmentId: 'string',
-        encrypt: false,
-      });
-      const storedData = await Promise.all(
-        TEST_RECORDS.map((record) => notEncryptedStorage._encryptPayload(record))
-      );
-
-      nock(POPAPI_URL)
-        .post(`/v2/storage/records/${COUNTRY}/find`)
-        .reply(200, (uri, requestBody) => {
-          return { meta: { total: storedData.length }, data: storedData };
-        });
-
-      const { records } = await notEncryptedStorage.find(COUNTRY, { 'key': 'key1' });
-=======
 
       describe('when CountriesCache threw an error', () => {
         it('should use the default host', async () => {
@@ -1191,146 +782,12 @@
             throw new Error('test');
           };
           const storage = getCustomStorage(undefined, failingCache);
->>>>>>> fb040f1d
 
           const country = 'ae';
           await expectCorrectURLReturned(storage, country, POPAPI_HOST);
         });
       });
     });
-<<<<<<< HEAD
-    it('should update one by profile key', function (done) {
-      const payload = { profile_key: 'updatedProfileKey' }
-      storage._encryptPayload(TEST_RECORDS[4]).then((encrypted) => {
-        nock(POPAPI_URL)
-          .post(`/v2/storage/records/${COUNTRY}/find`)
-          .reply(200, { data: [encrypted], meta: { total: 1 } });
-
-        const writeNock = nock(POPAPI_URL)
-          .post(`/v2/storage/records/${COUNTRY}`)
-          .reply(200, { data: [encrypted], meta: { total: 1 } });
-
-        writeNock.on('request', (req, interceptor, body) => {
-          const expectedPlain = {
-            ...TEST_RECORDS[4],
-            ...payload,
-          }
-          storage._decryptPayload(JSON.parse(body)).then((decrypted) => {
-            try {
-              expect(decrypted).to.eql(expectedPlain)
-              done()
-            } catch (e) {
-              done(e)
-            }
-          })
-        })
-        storage.updateOne(COUNTRY, { profileKey: TEST_RECORDS[4].profileKey }, payload)
-      })
-    })
-    context('exceptions', function () {
-      context('updateOne', function () {
-        it('should reject if too many records found', function (done) {
-          nock(POPAPI_URL)
-            .post(`/v2/storage/records/${COUNTRY}/find`)
-            .reply(200, { data: [], meta: { total: 2 } });
-          storage.updateOne(COUNTRY, {}, {}).then(() => done('Should reject')).catch(() => done())
-        })
-        it('should reject if no records found', function (done) {
-          nock(POPAPI_URL)
-            .post(`/v2/storage/records/${COUNTRY}/find`)
-            .reply(200, { data: [], meta: { total: 0 } });
-          storage.updateOne(COUNTRY, {}, {}).then(() => done('Should reject')).catch(() => done())
-        })
-      })
-      context('delete', function () {
-        it('should throw when invalid url', function (done) {
-          const INVALID_KEY = 'invalid';
-          nock(POPAPI_URL)
-            .delete(`/v2/storage/records/${COUNTRY}/${storage.createKeyHash(INVALID_KEY)}`)
-            .reply(404);
-          storage.deleteAsync(COUNTRY, INVALID_KEY).then(() => done('should be rejected')).catch(() => done())
-        })
-      })
-      context('read', async function () {
-        it('should return error when not found', async function () {
-          const INVALID_KEY = 'invalid';
-          const scope = nock(POPAPI_URL)
-            .get(`/v2/storage/records/${COUNTRY}/${storage.createKeyHash(INVALID_KEY)}`)
-            .reply(404);
-
-          await expect(storage.readAsync(COUNTRY, INVALID_KEY)).to.be.rejectedWith(StorageServerError);
-          assert.equal(scope.isDone(), true, 'Nock scope is done');
-        })
-        it('should return error when server error', async function () {
-          const INVALID_KEY = 'invalid';
-          const scope = nock(POPAPI_URL)
-            .get(`/v2/storage/records/${COUNTRY}/${storage.createKeyHash(INVALID_KEY)}`)
-            .reply(500);
-
-          await expect(storage.readAsync(COUNTRY, INVALID_KEY)).to.be.rejectedWith(StorageServerError);
-          assert.equal(scope.isDone(), true, 'Nock scope is done');
-        })
-      })
-    })
-  });
-
-  describe('should set correct headers for requests', function () {
-    /** @type {import('../../storage')} */
-    let storage;
-
-    const testCase = { key: uuid(), version: 0 };
-    const sdkVersionRegExp = /^SDK-Node\.js\/\d+\.\d+\.\d+/
-
-    beforeEach(function () {
-      storage = new Storage({
-        apiKey: 'string',
-        environmentId: 'string',
-        endpoint: POPAPI_URL,
-      },
-        new SecretKeyAccessor(() => SECRET_KEY)
-      )
-    });
-
-    context('write', function () {
-      it('should set User-Agent', async function () {
-        const scope = nock(POPAPI_URL)
-          .post(`/v2/storage/records/${COUNTRY}`)
-          .reply(200);
-
-        const requestHeadersPromise = onRequestHeaders(scope);
-        storage.writeAsync(COUNTRY, testCase);
-        const requestHeaders = await requestHeadersPromise;
-        expect(requestHeaders['user-agent']).to.match(sdkVersionRegExp);
-      });
-    });
-
-    context('read', function () {
-      it('should set User-Agent', async function () {
-        const encrypted = await storage._encryptPayload(testCase);
-        const scope = nock(POPAPI_URL)
-          .get(`/v2/storage/records/${COUNTRY}/${encrypted.key}`)
-          .reply(200, encrypted);
-
-        const requestHeadersPromise = onRequestHeaders(scope);
-        storage.readAsync(COUNTRY, testCase.key);
-        const requestHeaders = await requestHeadersPromise;
-        expect(requestHeaders['user-agent']).to.match(sdkVersionRegExp);
-      })
-    });
-
-    context('delete', function () {
-      it('should set User-Agent', async function () {
-        const encrypted = await storage._encryptPayload(testCase);
-
-        const scope = nock(POPAPI_URL)
-          .delete(`/v2/storage/records/${COUNTRY}/${encrypted.key}`)
-          .reply(200);
-
-        const requestHeadersPromise = onRequestHeaders(scope);
-        storage.deleteAsync(COUNTRY, testCase.key);
-        const requestHeaders = await requestHeadersPromise;
-        expect(requestHeaders['user-agent']).to.match(sdkVersionRegExp);
-=======
 
     describe('_apiClient', () => {
       let encStorage;
@@ -1377,7 +834,6 @@
         it('when method not specified in parameters', async () => {
           await runApiClientWithParams({ data: 'test' });
         });
->>>>>>> fb040f1d
       });
     });
   });
