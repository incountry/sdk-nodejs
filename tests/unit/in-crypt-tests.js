--- conflicted
+++ resolved
@@ -65,14 +65,8 @@
       if (item.version !== 'pt') {
         it('should not decrypt non pt without secretKeyAccessor', async function () {
           const incrypt = new InCrypt();
-<<<<<<< HEAD
-          const decrypted = await incrypt.decryptAsync(item.encrypted);
-
-          expect(decrypted).to.eql(item.encrypted.split(':')[1]);
-=======
           await expect(incrypt.decryptAsync(item.encrypted))
             .to.be.rejectedWith(Error, 'No secretKeyAccessor provided. Cannot decrypt encrypted data');
->>>>>>> f455d111
         });
       }
 
