--- conflicted
+++ resolved
@@ -25,19 +25,19 @@
     encrypted: '2:MyAeMDU3wnlWiqooUM4aStpDvW7JKU0oKBQN4WI0Wyl2vSuSmTIu8TY7Z9ljYeaLfg8ti3mhIJhbLSBNu/AmvMPBZsl6CmSC1KcbZ4kATJQtmZolidyXUGBlXC52xvAnFFGnk2s=',
     version: '2',
     plain: 'InCountry',
-    secretKeyAccessor: new SecretKeyAccessor(() => new Promise((resolve) => { resolve('password'); })),
+    secretKeyAccessor: new SecretKeyAccessor(() => 'password'),
   },
   {
     encrypted: '1:8b02d29be1521e992b49a9408f2777084e9d8195e4a3392c68c70545eb559670b70ec928c8eeb2e34f118d32a23d77abdcde38446241efacb71922579d1dcbc23fca62c1f9ec5d97fbc3a9862c0a9e1bb630aaa3585eac160a65b24a96af5becef3cdc2b29',
     version: '1',
     plain: 'InCountry',
-    secretKeyAccessor: new SecretKeyAccessor(() => new Promise((resolve) => { resolve('password'); })),
+    secretKeyAccessor: new SecretKeyAccessor(() => 'password'),
   },
   {
     encrypted: '7765618db31daf5366a6fc3520010327',
     version: '0',
     plain: 'InCountry',
-    secretKeyAccessor: new SecretKeyAccessor(() => new Promise((resolve) => { resolve('password'); })),
+    secretKeyAccessor: new SecretKeyAccessor(() => 'password'),
   },
 ];
 
@@ -55,10 +55,10 @@
         expect(decrypted).to.eql(plain);
       });
 
-      it('should encrypt without SecretKeyAccessor', async function() {
+      it('should encrypt without SecretKeyAccessor', async function () {
         const incrypt = new InCrypt();
         const encrypted = await incrypt.encryptAsync(plain);
-        expect(encrypted.includes('pt:')).equal(true);
+        expect(encrypted.message.includes('pt:')).equal(true);
       });
 
     });
@@ -66,20 +66,14 @@
   context('with different encrypted text versions', function () {
     PREPARED_DATA_BY_VERSION.forEach((item) => {
 
-      it(`should decrypt v${item.version} data`, async function () {
-<<<<<<< HEAD
-        const secretKeyAccessor = new SecretKeyAccessor((() => new Promise((resolve) => { resolve(item.password); })));
-        const incrypt = new InCrypt(secretKeyAccessor);
-        const decrypted = await incrypt.decryptAsync(item.encrypted, 0);
-=======
+      it(`should decrypt version:${item.version} data`, async function () {
         const incrypt = new InCrypt(item.secretKeyAccessor);
         const decrypted = await incrypt.decryptAsync(item.encrypted);
->>>>>>> e07cf258
         expect(decrypted).to.eql(item.plain);
       });
 
       if (item.version !== 'pt') {
-        it('should not decrypt non pt without secretKeyAccessor', async function() {
+        it('should not decrypt non pt without secretKeyAccessor', async function () {
           const incrypt = new InCrypt();
           const decrypted = await incrypt.decryptAsync(item.encrypted);
 
@@ -92,7 +86,7 @@
       }
 
       if (item.version === 'pt') {
-        it('should not decrypt pt not base64', async function() {
+        it('should not decrypt pt not base64', async function () {
           const incrypt = new InCrypt();
           const decrypted = await incrypt.decryptAsync(item.encrypted + 'stuff');
           expect(decrypted).not.to.eql(item.plain);
