--- conflicted
+++ resolved
@@ -27,15 +27,9 @@
     // FIXME please delete written data after tests
   });
 
-<<<<<<< HEAD
-  it('C1914 Find one record by country', async function () {
-    const { record } = await storage.findOne(dataRequest.country, {});
-=======
   it.skip('C1914 Find one record by country', async function () {
     // FIXME please make sure the tests are conducted using clean database/only records created during tests (for now)
-    const findResponse = await storage.findOne(dataRequest.country, {});
->>>>>>> c58170c2
-
+    const { record } = await storage.findOne(dataRequest.country, {});
     expect(record).to.have.all.keys('body', 'key', 'key2', 'key3', 'profile_key', 'range_key', 'version');
   });
 
