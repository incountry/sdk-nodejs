/* eslint-disable prefer-arrow-callback,func-names */
const chai = require('chai');
const chaiAsPromised = require('chai-as-promised');
const { createStorage, noop } = require('./common');
const { StorageServerError } = require('../../errors');

chai.use(chaiAsPromised);
const { expect } = chai;

const COUNTRY = process.env.INT_INC_COUNTRY;
const ANOTHER_COUNTRY = COUNTRY === 'us' ? 'se' : 'us';

let storage;

const dataRequest = {
  key: Math.random().toString(36).substr(2, 10),
  key2: Math.random().toString(36).substr(2, 10),
  key3: Math.random().toString(36).substr(2, 10),
  profile_key: Math.random().toString(36).substr(2, 10),
  range_key: Math.floor(Math.random() * 100) + 1,
  body: JSON.stringify({ name: 'PersonName' }),
};

describe('Find one record', function () {
  after(async function () {
    await storage.delete(COUNTRY, dataRequest.key).catch(noop);
  });

  [false, true].forEach((encryption) => {
    context(`${encryption ? 'with' : 'without'} encryption`, function () {
<<<<<<< HEAD
      it('Find one record by country', async function () {
=======
      before(async function () {
        storage = await createStorage(encryption);
        await storage.write(COUNTRY, dataRequest);
      });

      it.skip('Find one record by country', async function () {
>>>>>>> a53fa71d
        const { record } = await storage.findOne(COUNTRY, {});

        expect(record.key).to.equal(dataRequest.key);
        expect(record.key2).to.equal(dataRequest.key2);
        expect(record.key3).to.equal(dataRequest.key3);
        expect(record.profile_key).to.equal(dataRequest.profile_key);
        expect(record.range_key).to.equal(dataRequest.range_key);
        expect(record.body).to.equal(dataRequest.body);
      });

      it('Find one record by key', async function () {
        const { record } = await storage.findOne(COUNTRY, { key: dataRequest.key });

        expect(record.key).to.equal(dataRequest.key);
        expect(record.key2).to.equal(dataRequest.key2);
        expect(record.key3).to.equal(dataRequest.key3);
        expect(record.profile_key).to.equal(dataRequest.profile_key);
        expect(record.range_key).to.equal(dataRequest.range_key);
        expect(record.body).to.equal(dataRequest.body);
      });

      it('Find one record by key2', async function () {
        const { record } = await storage.findOne(COUNTRY, { key2: dataRequest.key2 });

        expect(record.key).to.equal(dataRequest.key);
        expect(record.key2).to.equal(dataRequest.key2);
        expect(record.key3).to.equal(dataRequest.key3);
        expect(record.profile_key).to.equal(dataRequest.profile_key);
        expect(record.range_key).to.equal(dataRequest.range_key);
        expect(record.body).to.equal(dataRequest.body);
      });

      it('Find one record by key3', async function () {
        const { record } = await storage.findOne(COUNTRY, { key3: dataRequest.key3 });

        expect(record.key).to.equal(dataRequest.key);
        expect(record.key2).to.equal(dataRequest.key2);
        expect(record.key3).to.equal(dataRequest.key3);
        expect(record.profile_key).to.equal(dataRequest.profile_key);
        expect(record.range_key).to.equal(dataRequest.range_key);
        expect(record.body).to.equal(dataRequest.body);
      });

      it('Find one record by profile_key', async function () {
        const { record } = await storage.findOne(COUNTRY, { profile_key: dataRequest.profile_key });

        expect(record.key).to.equal(dataRequest.key);
        expect(record.key2).to.equal(dataRequest.key2);
        expect(record.key3).to.equal(dataRequest.key3);
        expect(record.profile_key).to.equal(dataRequest.profile_key);
        expect(record.range_key).to.equal(dataRequest.range_key);
        expect(record.body).to.equal(dataRequest.body);
      });

      it('Record not found by key value', async function () {
        const { record } = await storage.findOne(COUNTRY, { key: Math.random().toString(36).substr(2, 10) });
        expect(record).to.equal(null);
      });

      it('Record not found by country', async function () {
        await expect(storage.findOne(ANOTHER_COUNTRY, {})).to.be.rejectedWith(StorageServerError, 'Request failed with status code 409');
      });
    });
  });
});<|MERGE_RESOLUTION|>--- conflicted
+++ resolved
@@ -25,19 +25,15 @@
   after(async function () {
     await storage.delete(COUNTRY, dataRequest.key).catch(noop);
   });
+  
+  before(async function () {
+        storage = await createStorage(encryption);
+        await storage.write(COUNTRY, dataRequest);
+  });
 
   [false, true].forEach((encryption) => {
     context(`${encryption ? 'with' : 'without'} encryption`, function () {
-<<<<<<< HEAD
       it('Find one record by country', async function () {
-=======
-      before(async function () {
-        storage = await createStorage(encryption);
-        await storage.write(COUNTRY, dataRequest);
-      });
-
-      it.skip('Find one record by country', async function () {
->>>>>>> a53fa71d
         const { record } = await storage.findOne(COUNTRY, {});
 
         expect(record.key).to.equal(dataRequest.key);
