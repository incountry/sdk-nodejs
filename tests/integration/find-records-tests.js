--- conflicted
+++ resolved
@@ -31,6 +31,12 @@
 };
 
 describe('Find records', function () {
+  before(async function () {
+        storage = await createStorage(encryption);
+        await storage.write(COUNTRY, dataRequest);
+        await storage.write(COUNTRY, dataRequest2);
+  });
+  
   after(async function () {
     await storage.delete(COUNTRY, dataRequest.key).catch(noop);
     await storage.delete(COUNTRY, dataRequest2.key).catch(noop);
@@ -38,17 +44,7 @@
 
   [false, true].forEach((encryption) => {
     context(`${encryption ? 'with' : 'without'} encryption`, function () {
-<<<<<<< HEAD
       it('Find records by country', async function () {
-=======
-      before(async function () {
-        storage = await createStorage(encryption);
-        await storage.write(COUNTRY, dataRequest);
-        await storage.write(COUNTRY, dataRequest2);
-      });
-
-      it.skip('Find records by country', async function () {
->>>>>>> a53fa71d
         const { records, meta } = await storage.find(COUNTRY, {}, {});
 
         expect(records).to.have.lengthOf(2);
@@ -125,21 +121,13 @@
       it('Find records with pagination', async function () {
         const limit = 10;
         const offset = 1;
-<<<<<<< HEAD
         const { records, meta } = await storage.find(COUNTRY, { range_key: { $lt: 100 } },
-=======
-        const { records, meta } = await storage.find(COUNTRY, { version: 0 },
->>>>>>> a53fa71d
           {
             limit,
             offset,
           });
 
-<<<<<<< HEAD
         expect(records).to.be.lengthOf(1);
-=======
-        expect(records).to.be.lengthOf.above(1);
->>>>>>> a53fa71d
         expect(records).to.be.lengthOf.not.above(limit);
 
         expect(meta).to.have.all.keys('count', 'limit', 'offset', 'total');
