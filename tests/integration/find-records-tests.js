--- conflicted
+++ resolved
@@ -23,14 +23,9 @@
     await storage.writeAsync(dataRequest);
   });
 
-<<<<<<< HEAD
-  it('C1913 Find records by country', async function () {
-    const { records, meta } = await storage.find(dataRequest.country, {}, {});
-=======
   it.skip('C1913 Find records by country', async function () {
     // FIXME please make sure the tests are conducted using clean database/only records created during tests (for now)
-    const findResponse = await storage.find(dataRequest.country, {}, {});
->>>>>>> c58170c2
+    const { records, meta } = await storage.find(dataRequest.country, {}, {});
 
     expect(records).to.have.lengthOf.above(0);
 
