--- conflicted
+++ resolved
@@ -10,21 +10,32 @@
 
 const DEFAULT_SECRET = () => 'supersecret';
 
-<<<<<<< HEAD
-async function createDefaultStorage(encryption: boolean, useOAuth = false, normalizeKeys = false, getSecrets: Function = DEFAULT_SECRET, customEncConfigs?: CustomEncryptionConfig[]) {
+type createDefaultStorageOptions = {
+  encryption: boolean;
+  useOAuth?: boolean;
+  normalizeKeys?: boolean;
+  getSecrets?: StorageOptions['getSecrets'];
+  hashSearchKeys?: boolean;
+  customEncConfigs?: CustomEncryptionConfig[];
+}
+
+async function createDefaultStorage({
+  encryption,
+  useOAuth = false,
+  normalizeKeys = false,
+  getSecrets = DEFAULT_SECRET,
+  hashSearchKeys,
+  customEncConfigs,
+}: createDefaultStorageOptions) {
   let storageOptions: StorageOptions = {
-=======
-async function createDefaultStorage(encryption: boolean, normalizeKeys = false, getSecrets: Function = DEFAULT_SECRET, customEncConfigs?: CustomEncryptionConfig[], hashSearchKeys?: boolean) {
-  return createStorage({
->>>>>>> 642d79bd
     apiKey: process.env.INC_API_KEY,
     environmentId: process.env.INC_ENVIRONMENT_ID,
     endpoint: process.env.INC_URL,
     encrypt: encryption,
     normalizeKeys,
     getSecrets,
-<<<<<<< HEAD
     countriesEndpoint: process.env.INT_COUNTRIES_LIST_ENDPOINT,
+    hashSearchKeys,
   };
 
   if (useOAuth) {
@@ -45,10 +56,6 @@
   }
 
   return createStorage(storageOptions, customEncConfigs);
-=======
-    hashSearchKeys,
-  }, customEncConfigs);
->>>>>>> 642d79bd
 }
 
 function noop() { }
