const { expect } = require('chai');
const Storage = require('../../storage');
const CryptKeyAccessor = require('../../crypt-key-accessor');


describe('Storage', () => {
  context('with invalid constructor options', () => {

<<<<<<< HEAD
  });

  context('with valid constructor options', () => {
    [
      {
        tls: true,
        encrypt: true,
        overrideWithEndpoint: true,
        endpoint: 'https://ruc1.api.incountry.io',
      },
    ].forEach((testCase) => {
      const storage = new Storage(testCase, null, new CryptKeyAccessor((() => 'supersecret')));
      const testBody = 'inc test';
=======
    })
    
    context('with valid constructor options', function() {
        [
            {
                tls: true,
                encrypt: false,
            },
            {
                tls: true,
                overrideWithEndpoint: false,
                endpoint: "https://us.api.incountry.io"
            }
        ].forEach(function(testCase) {
            var storage = new Storage(testCase, null, new CryptKeyAccessor(function() { return 'supersecret'; }));
            var testBody = JSON.stringify({ "name": "last" });

            it(`should write using these options: ${JSON.stringify(testCase)}`, async function(){
                var writeResponse = await storage.writeAsync({
                    country: 'US',
                    key: 'record0',
                    body: testBody
                });
>>>>>>> 5938d601

      it(`should write using these options: ${JSON.stringify(testCase)}`, async () => {
        const writeResponse = await storage.writeAsync({
          country: 'RU',
          key: 'record0',
          body: testBody,
        });

<<<<<<< HEAD
        // console.log(writeResponse);
        expect(writeResponse).to.exist;
        expect(writeResponse.status).to.equal(201);
      });
=======
            it(`should read using these options: ${JSON.stringify(testCase)}`, async function() {
                var readResponse = await storage.readAsync({
                    country: 'US',
                    key: 'record0'
                });
>>>>>>> 5938d601

      it(`should read using these options: ${JSON.stringify(testCase)}`, async () => {
        const readResponse = await storage.readAsync({
          country: 'RU',
          key: 'record0',
        });

<<<<<<< HEAD
        expect(readResponse).to.exist;
        expect(readResponse.status).to.equal(200);
        expect(readResponse.data).to.exist;
        expect(readResponse.data.body).to.equal(testBody);
      });
=======
            it(`should delete using these options: ${JSON.stringify(testCase)}`, async function() {
                var deleteResponse = await storage.deleteAsync({
                    country: 'US',
                    key: 'record0'
                });
>>>>>>> 5938d601

      it(`should delete using these options: ${JSON.stringify(testCase)}`, async () => {
        const deleteResponse = await storage.deleteAsync({
          country: 'RU',
          key: 'record0',
        });

        expect(deleteResponse).to.exist;
        expect(deleteResponse.status).to.equal(200);
      });

<<<<<<< HEAD
      it(`should post to batches using these options: ${JSON.stringify(testCase)}`, async () => {
        // Post 10 writes
        for (let i = 1; i <= 10; i++) {
          await storage.writeAsync({
            country: 'RU',
            key: `record${i}`,
            body: `test data ${i}`,
          });
        }
=======
            it(`should post to batches using these options: ${JSON.stringify(testCase)}`, async function() {
                // Post 10 writes
                for (let i = 1; i <= 4; i++) {
                    await storage.writeAsync({
                        country: 'US',
                        key: `record${i}000`,
                        body: `test data ${i}`
                    });
                }
                
                var batchResponse = await storage.batchAsync({
                    "country": "US",
                    "GET": [
                        "record1000", "recordA", "record2000", "record3000", "record10000", "record111"
                    ]
                })
>>>>>>> 5938d601

        const batchResponse = await storage.batchAsync({
          country: 'RU',
          GET: [
            'record1', 'recordA', 'record2', 'record3', 'record10', 'record111',
          ],
        });

        expect(batchResponse.data).to.exist;
        expect(batchResponse.status).to.equal(201);
        expect(batchResponse.data.GET).to.exist;

        const results = batchResponse.data.GET;
        expect(results).to.have.lengthOf(6);
      });
    });
  });
});<|MERGE_RESOLUTION|>--- conflicted
+++ resolved
@@ -1,26 +1,11 @@
-const { expect } = require('chai');
-const Storage = require('../../storage');
-const CryptKeyAccessor = require('../../crypt-key-accessor');
+var Storage = require('../../storage');
+var CryptKeyAccessor = require('../../crypt-key-accessor');
 
+var expect = require('chai').expect;
 
-describe('Storage', () => {
-  context('with invalid constructor options', () => {
+describe('Storage', function() {
+    context('with invalid constructor options', function() {
 
-<<<<<<< HEAD
-  });
-
-  context('with valid constructor options', () => {
-    [
-      {
-        tls: true,
-        encrypt: true,
-        overrideWithEndpoint: true,
-        endpoint: 'https://ruc1.api.incountry.io',
-      },
-    ].forEach((testCase) => {
-      const storage = new Storage(testCase, null, new CryptKeyAccessor((() => 'supersecret')));
-      const testBody = 'inc test';
-=======
     })
     
     context('with valid constructor options', function() {
@@ -44,69 +29,36 @@
                     key: 'record0',
                     body: testBody
                 });
->>>>>>> 5938d601
 
-      it(`should write using these options: ${JSON.stringify(testCase)}`, async () => {
-        const writeResponse = await storage.writeAsync({
-          country: 'RU',
-          key: 'record0',
-          body: testBody,
-        });
+                //console.log(writeResponse);
+                expect(writeResponse).to.exist;
+                expect(writeResponse.status).to.equal(201);
+            });
 
-<<<<<<< HEAD
-        // console.log(writeResponse);
-        expect(writeResponse).to.exist;
-        expect(writeResponse.status).to.equal(201);
-      });
-=======
             it(`should read using these options: ${JSON.stringify(testCase)}`, async function() {
                 var readResponse = await storage.readAsync({
                     country: 'US',
                     key: 'record0'
                 });
->>>>>>> 5938d601
 
-      it(`should read using these options: ${JSON.stringify(testCase)}`, async () => {
-        const readResponse = await storage.readAsync({
-          country: 'RU',
-          key: 'record0',
-        });
+                expect(readResponse).to.exist;
+                expect(readResponse.status).to.equal(200);
+                expect(readResponse.data).to.exist;
+                expect(readResponse.data.body).to.equal(testBody);
+            });
 
-<<<<<<< HEAD
-        expect(readResponse).to.exist;
-        expect(readResponse.status).to.equal(200);
-        expect(readResponse.data).to.exist;
-        expect(readResponse.data.body).to.equal(testBody);
-      });
-=======
             it(`should delete using these options: ${JSON.stringify(testCase)}`, async function() {
                 var deleteResponse = await storage.deleteAsync({
                     country: 'US',
                     key: 'record0'
                 });
->>>>>>> 5938d601
 
-      it(`should delete using these options: ${JSON.stringify(testCase)}`, async () => {
-        const deleteResponse = await storage.deleteAsync({
-          country: 'RU',
-          key: 'record0',
-        });
+                expect(deleteResponse).to.exist;
+                expect(deleteResponse.status).to.equal(200);
 
-        expect(deleteResponse).to.exist;
-        expect(deleteResponse.status).to.equal(200);
-      });
+                return;
+            })
 
-<<<<<<< HEAD
-      it(`should post to batches using these options: ${JSON.stringify(testCase)}`, async () => {
-        // Post 10 writes
-        for (let i = 1; i <= 10; i++) {
-          await storage.writeAsync({
-            country: 'RU',
-            key: `record${i}`,
-            body: `test data ${i}`,
-          });
-        }
-=======
             it(`should post to batches using these options: ${JSON.stringify(testCase)}`, async function() {
                 // Post 10 writes
                 for (let i = 1; i <= 4; i++) {
@@ -123,22 +75,14 @@
                         "record1000", "recordA", "record2000", "record3000", "record10000", "record111"
                     ]
                 })
->>>>>>> 5938d601
 
-        const batchResponse = await storage.batchAsync({
-          country: 'RU',
-          GET: [
-            'record1', 'recordA', 'record2', 'record3', 'record10', 'record111',
-          ],
-        });
+                expect(batchResponse.data).to.exist;
+                expect(batchResponse.status).to.equal(201);
+                expect(batchResponse.data["GET"]).to.exist;
 
-        expect(batchResponse.data).to.exist;
-        expect(batchResponse.status).to.equal(201);
-        expect(batchResponse.data.GET).to.exist;
-
-        const results = batchResponse.data.GET;
-        expect(results).to.have.lengthOf(6);
-      });
-    });
-  });
-});+                var results = batchResponse.data["GET"];
+                expect(results).to.have.lengthOf(6);
+            })
+        })
+    })
+})