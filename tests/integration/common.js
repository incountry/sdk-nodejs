--- conflicted
+++ resolved
@@ -3,20 +3,15 @@
 
 dotenv.config();
 
-const DEFAULT_SECRET_KEY_ACCESSOR = new SecretKeyAccessor((() => 'supersecret'));
-
 /**
  * @param {Boolean} encryption - Encryption value
  * @param {Boolean} normalizeKeys - normalizeKeys value, default false
  */
-<<<<<<< HEAD
-function createStorage(encryption, secretKeyAccessor = DEFAULT_SECRET_KEY_ACCESSOR) {
-  return new Storage(
-=======
 
-async function createDefaultStorage(encryption, normalizeKeys = false) {
+const DEFAULT_SECRET = () => 'supersecret';
+
+async function createDefaultStorage(encryption, normalizeKeys = false, secret = DEFAULT_SECRET) {
   return createStorage(
->>>>>>> d648b583
     {
       apiKey: process.env.INC_API_KEY,
       environmentId: process.env.INC_ENVIRONMENT_ID,
@@ -24,11 +19,7 @@
       encrypt: encryption,
       normalizeKeys,
     },
-<<<<<<< HEAD
-    secretKeyAccessor,
-=======
-    () => 'supersecret',
->>>>>>> d648b583
+    secret,
   );
 }
 
