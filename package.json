{
  "author": {
    "name": "InCountry",
    "email": "sdks@incountry.com",
    "url": "https://incountry.com/"
  },
  "bugs": {
    "url": "https://github.com/incountry/sdk-nodejs/issues"
  },
  "bundleDependencies": [],
  "dependencies": {
    "axios": "0.19.0",
    "dotenv": "8.2.0",
    "fp-ts": "2.1.2",
    "io-ts": "2.2.1",
    "io-ts-types": "0.5.6",
    "lodash.get": "4.4.2",
    "reflect-metadata": "0.1.13",
    "utf8": "3.0.0"
  },
  "deprecated": false,
  "description": "SDK for writing, reading, and deleting records using Incountry's storage suite",
  "engines": {
    "node": ">=8.0.0"
  },
  "homepage": "https://github.com/incountry/sdk-nodejs#readme",
  "license": "MIT",
  "main": "lib/index.js",
  "types": "lib/index.d.ts",
  "name": "incountry",
  "repository": {
    "type": "git",
    "url": "git+https://github.com/incountry/sdk-nodejs.git"
  },
  "scripts": {
<<<<<<< HEAD
    "test": "nyc --report-dir=ut-coverage mocha 'tests/unit/**/*.ts'",
    "integrations": "nyc --report-dir=it-coverage mocha --timeout 40000 'tests/integration/**/*.ts'",
    "validate-eslint": "eslint . --ext .js,.ts --ignore-path .gitignore",
    "build": "tsc -p ./tsconfig.build.json",
    "watch": "tsc -p ./tsconfig.build.json --watch",
    "prepublish": "npm run build"
=======
    "integrations": "nyc --reporter=lcov --reporter=text --report-dir=it-coverage mocha tests/integration/*.js --timeout 40000",
    "test": "nyc --reporter=lcov --reporter=text --report-dir=ut-coverage --exclude=tests/**/*.js mocha tests/unit/**/*.js",
    "validate-eslint": "eslint ."
>>>>>>> fd7e4aae
  },
  "version": "2.0.0",
  "devDependencies": {
    "@istanbuljs/nyc-config-typescript": "1.0.1",
    "@types/chai": "4.2.11",
    "@types/chai-as-promised": "7.1.2",
    "@types/lodash.get": "4.4.6",
    "@types/mocha": "7.0.2",
    "@types/node": "13.13.4",
    "@types/sinon": "9.0.4",
    "@types/sinon-chai": "3.2.4",
    "@types/uuid": "8.0.0",
    "@typescript-eslint/eslint-plugin": "2.30.0",
    "@typescript-eslint/parser": "2.30.0",
    "chai": "4.2.0",
    "chai-as-promised": "7.1.1",
    "chai-nock": "1.2.0",
    "eslint": "6.5.1",
    "eslint-config-airbnb-base": "14.0.0",
    "eslint-import-resolver-typescript": "2.0.0",
    "eslint-plugin-import": "2.18.2",
    "eslint-plugin-promise": "4.2.1",
    "lodash": "4.17.15",
    "mocha": "7.1.1",
    "nock": "11.4.0",
    "nyc": "14.1.1",
    "sinon": "7.4.2",
    "sinon-chai": "3.5.0",
    "source-map-support": "0.5.19",
    "ts-node": "8.10.2",
    "typescript": "3.8.3",
    "uuid": "3.3.3"
  }
}<|MERGE_RESOLUTION|>--- conflicted
+++ resolved
@@ -33,18 +33,12 @@
     "url": "git+https://github.com/incountry/sdk-nodejs.git"
   },
   "scripts": {
-<<<<<<< HEAD
     "test": "nyc --report-dir=ut-coverage mocha 'tests/unit/**/*.ts'",
     "integrations": "nyc --report-dir=it-coverage mocha --timeout 40000 'tests/integration/**/*.ts'",
     "validate-eslint": "eslint . --ext .js,.ts --ignore-path .gitignore",
     "build": "tsc -p ./tsconfig.build.json",
     "watch": "tsc -p ./tsconfig.build.json --watch",
     "prepublish": "npm run build"
-=======
-    "integrations": "nyc --reporter=lcov --reporter=text --report-dir=it-coverage mocha tests/integration/*.js --timeout 40000",
-    "test": "nyc --reporter=lcov --reporter=text --report-dir=ut-coverage --exclude=tests/**/*.js mocha tests/unit/**/*.js",
-    "validate-eslint": "eslint ."
->>>>>>> fd7e4aae
   },
   "version": "2.0.0",
   "devDependencies": {
