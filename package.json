--- conflicted
+++ resolved
@@ -51,11 +51,8 @@
     "@istanbuljs/nyc-config-typescript": "1.0.1",
     "@types/chai": "4.2.11",
     "@types/chai-as-promised": "7.1.2",
-<<<<<<< HEAD
-=======
     "@types/lodash.get": "4.4.6",
     "@types/lodash.intersection": "4.4.6",
->>>>>>> 642d79bd
     "@types/mocha": "7.0.2",
     "@types/sinon": "9.0.4",
     "@types/sinon-chai": "3.2.4",
