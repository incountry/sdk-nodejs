{
  "author": {
    "name": "Joel Bruce",
    "email": "joel@incountry.com",
    "url": "https://incountry.com/"
  },
  "bugs": {
    "url": "https://github.com/incountry/sdk-nodejs/issues"
  },
  "bundleDependencies": [],
  "dependencies": {
    "axios": "0.19.0",
    "dotenv": "8.0.0",
    "fp-ts": "2.1.2",
    "io-ts": "2.0.1",
    "utf8": "3.0.0"
  },
  "deprecated": false,
  "description": "SDK for writing, reading, and deleting records using Incountry's storage suite",
  "homepage": "https://github.com/incountry/sdk-nodejs#readme",
  "license": "MIT",
  "main": "index.js",
  "name": "incountry",
  "repository": {
    "type": "git",
    "url": "git+https://github.com/incountry/sdk-nodejs.git"
  },
  "scripts": {
    "integrations": "nyc --reporter=lcov --reporter=text --report-dir=it-coverage mocha tests/integration/*.js --timeout 20000",
    "integrations-storage": "mocha tests/integration/storage/*.js --timeout 20000 --reporter=mocha-testrail-reporter --reporter-options domain=incountry.testrail.io,username=${TR_EMAIL},password=${TR_PASS},projectId=8,suiteId=1",
    "test": "nyc --reporter=lcov --reporter=text --report-dir=ut-coverage mocha tests/unit/*.js"
  },
  "version": "0.5.3",
  "devDependencies": {
    "chai": "4.2.0",
    "chai-as-promised": "7.1.1",
    "chai-nock": "1.2.0",
    "lodash": "4.17.15",
    "eslint": "6.5.1",
    "eslint-config-airbnb-base": "14.0.0",
    "eslint-plugin-import": "2.18.2",
    "eslint-plugin-promise": "4.2.1",
    "mocha": "6.1.4",
<<<<<<< HEAD
    "nock": "11.4.0",
=======
    "mocha-testrail-reporter": "1.0.12",
>>>>>>> 580ecf3a
    "nyc": "14.1.1",
    "proxyquire": "2.1.3",
    "sinon": "7.4.2",
    "uuid": "3.3.3"
  }
}<|MERGE_RESOLUTION|>--- conflicted
+++ resolved
@@ -35,17 +35,14 @@
     "chai": "4.2.0",
     "chai-as-promised": "7.1.1",
     "chai-nock": "1.2.0",
-    "lodash": "4.17.15",
     "eslint": "6.5.1",
     "eslint-config-airbnb-base": "14.0.0",
     "eslint-plugin-import": "2.18.2",
     "eslint-plugin-promise": "4.2.1",
+    "lodash": "4.17.15",
     "mocha": "6.1.4",
-<<<<<<< HEAD
+    "mocha-testrail-reporter": "1.0.12",
     "nock": "11.4.0",
-=======
-    "mocha-testrail-reporter": "1.0.12",
->>>>>>> 580ecf3a
     "nyc": "14.1.1",
     "proxyquire": "2.1.3",
     "sinon": "7.4.2",
