--- conflicted
+++ resolved
@@ -10,13 +10,8 @@
   "bundleDependencies": false,
   "dependencies": {
     "axios": "0.19.0",
-<<<<<<< HEAD
     "dotenv": "8.0.0"
-=======
-    "dotenv": "8.0.0",
     "query-string": "6.8.3",
-    "utf8": "3.0.0"
->>>>>>> 5938d601
   },
   "deprecated": false,
   "description": "SDK for writing, reading, and deleting records using Incountry's storage suite",
@@ -32,23 +27,16 @@
     "integrations": "nyc --reporter=lcov --reporter=text --report-dir=it-coverage mocha tests/integration/*.js --timeout 20000",
     "test": "nyc --reporter=lcov --reporter=text --report-dir=ut-coverage mocha tests/unit/*.js"
   },
-<<<<<<< HEAD
-  "version": "0.5.0",
-  "devDependencies": {
-    "chai": "4.2.0",
-    "chai-as-promised": "7.1.1",
-    "eslint": "6.5.1",
-    "eslint-config-airbnb-base": "14.0.0",
-    "eslint-plugin-import": "2.18.2",
-    "eslint-plugin-promise": "4.2.1",
-=======
-  "version": "0.4.3",
+  "version": "0.5.1",
   "devDependencies": {
     "chai": "4.2.0",
     "chai-as-promised": "7.1.1",
     "chai-nock": "1.2.0",
     "lodash": "4.17.15",
->>>>>>> 5938d601
+    "eslint": "6.5.1",
+    "eslint-config-airbnb-base": "14.0.0",
+    "eslint-plugin-import": "2.18.2",
+    "eslint-plugin-promise": "4.2.1",
     "mocha": "6.1.4",
     "nock": "11.4.0",
     "nyc": "14.1.1",
