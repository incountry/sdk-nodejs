--- conflicted
+++ resolved
@@ -10,14 +10,10 @@
   "bundleDependencies": [],
   "dependencies": {
     "axios": "0.19.0",
-<<<<<<< HEAD
     "dotenv": "8.2.0",
     "fp-ts": "2.1.2",
     "io-ts": "2.0.1",
-=======
-    "dotenv": "8.0.0",
     "lodash.get": "4.4.2",
->>>>>>> f455d111
     "utf8": "3.0.0"
   },
   "deprecated": false,
