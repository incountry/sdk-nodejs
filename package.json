--- conflicted
+++ resolved
@@ -26,14 +26,9 @@
     "url": "git+https://github.com/incountry/sdk-nodejs.git"
   },
   "scripts": {
-<<<<<<< HEAD
     "integrations": "nyc --reporter=lcov --reporter=text --report-dir=it-coverage mocha tests/integration/*.js --timeout 40000",
-    "test": "nyc --reporter=lcov --reporter=text --report-dir=ut-coverage --exclude=tests/**/*.js mocha tests/unit/*.js"
-=======
-    "integrations": "nyc --reporter=lcov --reporter=text --report-dir=it-coverage mocha tests/integration/*.js --timeout 20000",
-    "test": "nyc --reporter=lcov --reporter=text --report-dir=ut-coverage mocha tests/unit/*.js",
+    "test": "nyc --reporter=lcov --reporter=text --report-dir=ut-coverage --exclude=tests/**/*.js mocha tests/unit/*.js",
     "validate-eslint": "eslint ./*.js tests/"
->>>>>>> 981078b5
   },
   "version": "1.0.0",
   "devDependencies": {
