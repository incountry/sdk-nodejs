{
  "author": {
    "name": "InCountry",
    "email": "sdks@incountry.com",
    "url": "https://incountry.com/"
  },
  "bugs": {
    "url": "https://github.com/incountry/sdk-nodejs/issues"
  },
  "bundleDependencies": [],
  "dependencies": {
    "axios": "0.19.0",
    "dotenv": "8.2.0",
    "fp-ts": "2.1.2",
    "io-ts": "2.2.1",
    "io-ts-types": "0.5.6",
    "lodash.get": "4.4.2",
    "reflect-metadata": "0.1.13",
    "utf8": "3.0.0"
  },
  "deprecated": false,
  "description": "SDK for writing, reading, and deleting records using Incountry's storage suite",
  "engines": {
    "node": ">=8.0.0"
  },
  "homepage": "https://github.com/incountry/sdk-nodejs#readme",
  "license": "MIT",
  "main": "lib/index.js",
  "types": "lib/index.d.ts",
  "name": "incountry",
  "repository": {
    "type": "git",
    "url": "git+https://github.com/incountry/sdk-nodejs.git"
  },
  "scripts": {
    "test": "nyc --report-dir=ut-coverage mocha 'tests/unit/**/*.ts'",
    "integrations": "nyc --report-dir=it-coverage mocha --timeout 40000 'tests/integration/**/*.ts'",
    "validate-eslint": "eslint . --ext .js,.ts --ignore-path .gitignore",
    "build": "tsc -p ./tsconfig.build.json",
    "watch": "tsc -p ./tsconfig.build.json --watch",
    "prepublish": "npm run build"
  },
<<<<<<< HEAD
  "version": "3.0.0",
=======
  "version": "2.1.0",
>>>>>>> c317e7dc
  "devDependencies": {
    "@istanbuljs/nyc-config-typescript": "1.0.1",
    "@types/chai": "4.2.11",
    "@types/chai-as-promised": "7.1.2",
    "@types/lodash.get": "4.4.6",
    "@types/mocha": "7.0.2",
    "@types/node": "13.13.4",
    "@types/sinon": "9.0.4",
    "@types/sinon-chai": "3.2.4",
    "@types/uuid": "8.0.0",
    "@typescript-eslint/eslint-plugin": "2.30.0",
    "@typescript-eslint/parser": "2.30.0",
    "chai": "4.2.0",
    "chai-as-promised": "7.1.1",
    "chai-nock": "1.2.0",
    "eslint": "6.5.1",
    "eslint-config-airbnb-base": "14.0.0",
    "eslint-import-resolver-typescript": "2.0.0",
    "eslint-plugin-import": "2.18.2",
    "eslint-plugin-promise": "4.2.1",
    "lodash": "4.17.20",
    "mocha": "7.1.1",
    "nock": "11.4.0",
    "nyc": "14.1.1",
    "sinon": "7.4.2",
    "sinon-chai": "3.5.0",
    "source-map-support": "0.5.19",
    "ts-node": "8.10.2",
    "typescript": "3.8.3",
    "uuid": "3.3.3"
  }
}<|MERGE_RESOLUTION|>--- conflicted
+++ resolved
@@ -40,11 +40,7 @@
     "watch": "tsc -p ./tsconfig.build.json --watch",
     "prepublish": "npm run build"
   },
-<<<<<<< HEAD
   "version": "3.0.0",
-=======
-  "version": "2.1.0",
->>>>>>> c317e7dc
   "devDependencies": {
     "@istanbuljs/nyc-config-typescript": "1.0.1",
     "@types/chai": "4.2.11",
