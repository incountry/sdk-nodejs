require('dotenv').config();
const axios = require('axios');
const crypto = require('crypto');

const defaultLogger = require('./logger');
const CountriesCache = require('./countries-cache');
const SecretKeyAccessor = require('./secret-key-accessor');
const { InCrypt } = require('./in-crypt');
const { PositiveInt } = require('./utils');
const {
  StorageRecordError,
  StorageServerError,
} = require('./errors');

/**
 * @typedef Record
 * @property {string} key
 */

/**
 * @typedef StorageOptions
 * @property {string} apiKey
 * @property {string} environmentId
 * @property {string} endpoint
 * @property {boolean} encrypt
 */

class Storage {
  static get MAX_LIMIT() {
    return 100;
  }

  /**
   * @param {StorageOptions} options
   * @param {import('./secret-key-accessor')} secretKeyAccessor
   * @param {import('./logger')} logger
   */
  constructor(options, secretKeyAccessor, logger, countriesCache) {
    if (logger) {
      this.setLogger(logger);
    } else {
      this._logger = defaultLogger.withBaseLogLevel('debug');
    }

    this._apiKey = options.apiKey || process.env.INC_API_KEY;
    if (!this._apiKey) {
      throw new Error('Please pass apiKey in options or set INC_API_KEY env var');
    }

    this._envId = options.environmentId || process.env.INC_ENVIRONMENT_ID;
    if (!this._envId) {
      throw new Error('Please pass environmentId in options or set INC_ENVIRONMENT_ID env var');
    }

    this._endpoint = options.endpoint;

    if (options.encrypt !== false) {
      this._encryptionEnabled = true;
      this._crypto = new InCrypt(secretKeyAccessor);
    } else {
      this._encryptionEnabled = false;
      this._crypto = new InCrypt();
    }

    this._countriesCache = countriesCache || new CountriesCache();
  }

  createKeyHash(s) {
    const stringToHash = `${s}:${this._envId}`;
    return crypto
      .createHash('sha256')
      .update(stringToHash, 'utf8')
      .digest('hex');
  }

  setLogger(logger) {
    if (!logger) {
      throw new Error('Please specify a logger');
    }
    if (!logger.write || typeof logger.write !== 'function') {
      throw new Error('Logger must implement write function');
    }
    if (logger.write.length < 2) {
      throw new Error('Logger.write must have at least 2 parameters');
    }
    this._logger = logger;
  }

  setSecretKeyAccessor(secretKeyAccessor) {
    if (!(secretKeyAccessor instanceof SecretKeyAccessor)) {
      throw new Error('You must pass an instance of SecretKeyAccessor');
    }
    this._crypto = new InCrypt(secretKeyAccessor);
  }

  setCountriesCache(countriesCache) {
    if (!(countriesCache instanceof CountriesCache)) {
      throw new Error('You must pass an instance of CountriesCache');
    }
    this._countriesCache = countriesCache;
  }

  _logAndThrowError(errorMessage) {
    this._logger.write('error', errorMessage);
    throw new Error(errorMessage);
  }

  _validateRecord(record) {
    if (!record.country) throw new StorageRecordError('Missing country');
    if (!record.key) throw new StorageRecordError('Missing key');
  }

  async writeAsync(record) {
    this._validateRecord(record);

    const countrycode = record.country.toLowerCase();

    let data = {
      country: countrycode,
      key: record.key,
    };

    if (record.body) data.body = record.body;
    if (record.profile_key) data.profile_key = record.profile_key;
    if (record.range_key) data.range_key = record.range_key;
    if (record.key2) data.key2 = record.key2;
    if (record.key3) data.key3 = record.key3;

<<<<<<< HEAD
    if (this._encryptionEnabled) {
      data = await this._encryptPayload(data);
    }
=======
      this._logger.write('debug', `POST to: ${endpoint}`);

      data = await this._encryptPayload(data);
>>>>>>> c58170c2

    this._logger.write('debug', `Raw data: ${JSON.stringify(data)}`);

    await this._apiClient(
      countrycode,
      `v2/storage/records/${countrycode}`,
      {
        method: 'post',
        data,
      },
    );

    return { record };
  }

  /**
   * Write many records at once
   * @param {string} countryCode
   * @param {Array<Record>} records
   */
  async batchWrite(countryCode, records) {
    try {
      if (!records.length) {
        throw new Error('You must pass non-empty array');
      }

<<<<<<< HEAD
      const data = await Promise.all(
        records.map((r) => {
          this._validateRecord(r);
          return this._encryptionEnabled ? this._encryptPayload(r) : r;
        }),
      );

      await this._apiClient(
        countryCode,
        `v2/storage/records/${countryCode}/batchWrite`,
        {
          method: 'post',
          data,
        },
      );

      return { records };
=======
      const data = await Promise.all(records.map((r) => {
        this._validate(r);
        return this._encryptPayload(r);
      }));

      const endpoint = await this._getEndpointAsync(countryCode, `v2/storage/records/${countryCode}/batchWrite`);
      this._logger.write('debug', `BATCH WRITE from: ${endpoint}`);

      const response = await axios({
        method: 'post',
        url: endpoint,
        headers: this.headers(),
        data,
      });

      return response;
>>>>>>> c58170c2
    } catch (err) {
      this._logger.write('error', err);
      throw err;
    }
  }

  /**
   * @param {string} country - Country code.
   * @param {number} limit - Find limit
   * @returns {Promise<{ meta: { migrated: number, totalLeft: number } }>}
   */
  async migrate(country, limit) {
    if (!this._encryptionEnabled) {
      throw new Error('Migration not supported when encryption is off');
    }

    const currentSecretVersion = await this._crypto.getCurrentSecretVersion();
    const findFilter = { version: { $not: currentSecretVersion } };
    const findOptions = { limit };
    const { records, meta } = await this.find(country, findFilter, findOptions);
    await this.batchWrite(country, records);

    return {
      meta: {
        migrated: meta.count,
        totalLeft: meta.total - meta.count,
      },
    };
  }

  /**
   * Find records matching filter.
   * @param {string} country - Country code.
   * @param {object} filter - The filter to apply.
   * @param {{ limit: number, offset: number }} options - The options to pass to PoP.
   * @return {Promise<{ meta: { total: number, count: number }, records: Array<Record> }>} Matching records.
   */
  async find(country, filter, options = {}) {
    if (typeof country !== 'string') {
      this._logAndThrowError('Missing country');
    }

    if (options.limit) {
      if (!PositiveInt.is(options.limit)) {
        this._logAndThrowError('Limit should be a positive integer');
      }

      if (options.limit > Storage.MAX_LIMIT) {
        this._logAndThrowError(
          `Max limit is ${Storage.MAX_LIMIT}. Use offset to populate more`,
        );
      }
    }

    const countryCode = country.toLowerCase();

    const data = {
      filter: this._hashKeys(filter),
      options,
    };
<<<<<<< HEAD

    const response = await this._apiClient(
      countryCode,
      `v2/storage/records/${countryCode}/find`,
      {
        method: 'post',
        data,
      },
    );

    const result = {
      records: [],
      meta: {},
    };

    if (response.data) {
      result.meta = response.data.meta;
      result.records = response.data.data;

      if (this._encryptionEnabled) {
        result.records = await Promise.all(
          response.data.data.map((item) => this._decryptPayload(item)),
        );
      }
=======
    const response = await axios({
      method: 'post',
      url: endpoint,
      headers: this.headers(),
      data,
    });
    if (response.data) {
      const decryptedData = await Promise.all(response.data.data.map((item) => this._decryptPayload(item)));
      return {
        ...response.data,
        data: decryptedData,
      };
>>>>>>> c58170c2
    }

    return result;
  }

  /**
   * Find first record matching filter.
   * @param {string} country - Country code.
   * @param {object} filter - The filter to apply.
   * @param {{ limit: number, offset: number }} options - The options to pass to PoP.
   * @return {Promise<{ record: Record|null }>} Matching record.
   */
  async findOne(country, filter, options = {}) {
    const result = await this.find(country, filter, options);
    const record = result.records.length ? result.records[0] : null;
    return { record };
  }

  async readAsync(record) {
    this._validateRecord(record);

<<<<<<< HEAD
    const countryCode = record.country.toLowerCase();
    const key = this._encryptionEnabled
      ? await this.createKeyHash(record.key)
      : record.key;
=======
      const countryCode = request.country.toLowerCase();
      const key = await this.createKeyHash(request.key);
>>>>>>> c58170c2


    const response = await this._apiClient(
      countryCode,
      `v2/storage/records/${countryCode}/${key}`,
      {
        method: 'get',
      },
    );

<<<<<<< HEAD
    let recordData = response.data;
    this._logger.write('debug', `Raw data: ${JSON.stringify(recordData)}`);
=======
      this._logger.write('debug', `Raw data: ${JSON.stringify(response.data)}`);
      this._logger.write('debug', 'Decrypting...');

      response.data = await this._decryptPayload(response.data);

      this._logger.write('debug', `Decrypted data: ${JSON.stringify(response.data)}`);
>>>>>>> c58170c2


    if (this._encryptionEnabled) {
      this._logger.write('debug', 'Decrypting...');
      recordData = await this._decryptPayload(recordData);
    }

    this._logger.write(
      'debug',
      `Decrypted data: ${JSON.stringify(recordData)}`,
    );

    return { record: recordData };
  }

  async _encryptPayload(originalRecord) {
    this._logger.write('debug', 'Encrypting...');

    const record = { ...originalRecord };
    const body = {
      meta: {},
    };
    ['profile_key', 'key', 'key2', 'key3'].forEach((field) => {
      if (record[field] != null) {
        body.meta[field] = record[field];
        record[field] = this.createKeyHash(record[field]);
      }
    });
    if (record.body) {
      body.payload = record.body;
    }

    const { message, secretVersion } = await this._crypto.encryptAsync(
      JSON.stringify(body),
    );
    record.body = message;
    record.version = secretVersion;
    return record;
  }

  _hashKeys(originalRecord) {
    const record = { ...originalRecord };
    ['profile_key', 'key', 'key2', 'key3'].forEach((field) => {
      if (record[field] != null) {
        if (Array.isArray(record[field])) {
          record[field] = record[field].map((v) => this.createKeyHash(v));
        } else {
          record[field] = this.createKeyHash(record[field]);
        }
      }
    });
    return record;
  }

  async _decryptPayload(originalRecord) {
    const record = { ...originalRecord };
    const decrypted = await this._crypto.decryptAsync(
      record.body,
      record.version,
    );
    let body;
    try {
      body = JSON.parse(decrypted);
    } catch (e) {
      return {
        ...record,
        body: decrypted,
      };
    }
    if (body.meta) {
      Object.keys(body.meta).forEach((key) => {
        record[key] = body.meta[key];
      });
    }
    if (body.payload) {
      record.body = body.payload;
    } else {
      delete record.body;
    }
    return record;
  }

  /**
   * Update a record matching filter.
   * @param {string} country - Country code.
   * @param {object} filter - The filter to apply.
   * @param {object} doc - New values to be set in matching records.
   * @param {object} options - Options object.
   * @return {Promise<{ record: Record }>} Operation result.
   */
  async updateOne(country, filter, doc, options = { override: false }) {
    if (typeof country !== 'string') {
      this._logAndThrowError('Missing country');
    }

    if (options.override && doc.key) {
      return this.writeAsync({ country, ...doc });
    }

    const result = await this.find(country, filter, { limit: 1 });
    if (result.meta.total >= 2) {
      this._logAndThrowError('Multiple records found');
    }
    if (result.meta.total === 1) {
      const newData = {
        ...result.records[0],
        ...doc,
      };
      return this.writeAsync({
        country,
        ...newData,
      });
    }
    this._logAndThrowError('Record not found');
  }

  async deleteAsync(record) {
    try {
      this._validateRecord(record);

<<<<<<< HEAD
      const key = this._encryptionEnabled
        ? await this.createKeyHash(record.key)
        : record.key;

      await this._apiClient(
        record.country,
        `v2/storage/records/${record.country}/${key}`,
        {
          method: 'delete',
        },
      );

      return { success: true };
=======
      const key = await this.createKeyHash(request.key);
      const countryCode = request.country.toLowerCase();
      const endpoint = (await this._getEndpointAsync(countryCode, `v2/storage/records/${countryCode}/${key}`));
      this._logger.write('debug', `DELETE from: ${endpoint}`);

      const response = await axios({
        method: 'delete',
        url: endpoint,
        headers: this.headers(),
      });

      return response;
>>>>>>> c58170c2
    } catch (err) {
      this._logger.write('error', err);
      throw err;
    }
  }

  async _getEndpointAsync(countryCode, path) {
    if (this._endpoint) {
      return `${this._endpoint}/${path}`;
    }

    const countryRegex = new RegExp(countryCode, 'i');
    let countryHasApi;
    try {
      countryHasApi = (
        await this._countriesCache.getCountriesAsync()
      ).find((country) => countryRegex.test(country.id));
    } catch (err) {
      this._logger.write('error', err);
    }

    return countryHasApi
      ? `https://${countryCode}.api.incountry.io/${path}`
      : `https://us.api.incountry.io/${path}`;
  }

  headers() {
    return {
      Authorization: `Bearer ${this._apiKey}`,
      'x-env-id': this._envId,
      'Content-Type': 'application/json',
    };
  }

  /**
   * @param {string} country
   * @param {string} path
   * @param {{ method: string, url: string, headers: object }} params - axious params
   */
  async _apiClient(country, path, params = {}) {
    const url = await this._getEndpointAsync(country.toLowerCase(), path);
    const method = typeof params.method === 'string' ? params.method.toUpperCase() : '';
    this._logger.write('debug', `${method} ${url}`);
    return axios({
      url,
      headers: this.headers(),
      ...params,
    }).catch((err) => {
      const storageServerError = new StorageServerError(err.code, err.response, err.message);
      this._logger.write('error', storageServerError);
      throw storageServerError;
    });
  }
}

module.exports = Storage;<|MERGE_RESOLUTION|>--- conflicted
+++ resolved
@@ -120,21 +120,13 @@
       key: record.key,
     };
 
-    if (record.body) data.body = record.body;
+    if (record.body !== undefined) data.body = record.body;
     if (record.profile_key) data.profile_key = record.profile_key;
     if (record.range_key) data.range_key = record.range_key;
     if (record.key2) data.key2 = record.key2;
     if (record.key3) data.key3 = record.key3;
 
-<<<<<<< HEAD
-    if (this._encryptionEnabled) {
-      data = await this._encryptPayload(data);
-    }
-=======
-      this._logger.write('debug', `POST to: ${endpoint}`);
-
-      data = await this._encryptPayload(data);
->>>>>>> c58170c2
+    data = await this._encryptPayload(data);
 
     this._logger.write('debug', `Raw data: ${JSON.stringify(data)}`);
 
@@ -161,11 +153,10 @@
         throw new Error('You must pass non-empty array');
       }
 
-<<<<<<< HEAD
       const data = await Promise.all(
         records.map((r) => {
           this._validateRecord(r);
-          return this._encryptionEnabled ? this._encryptPayload(r) : r;
+          return this._encryptPayload(r);
         }),
       );
 
@@ -179,24 +170,6 @@
       );
 
       return { records };
-=======
-      const data = await Promise.all(records.map((r) => {
-        this._validate(r);
-        return this._encryptPayload(r);
-      }));
-
-      const endpoint = await this._getEndpointAsync(countryCode, `v2/storage/records/${countryCode}/batchWrite`);
-      this._logger.write('debug', `BATCH WRITE from: ${endpoint}`);
-
-      const response = await axios({
-        method: 'post',
-        url: endpoint,
-        headers: this.headers(),
-        data,
-      });
-
-      return response;
->>>>>>> c58170c2
     } catch (err) {
       this._logger.write('error', err);
       throw err;
@@ -257,7 +230,6 @@
       filter: this._hashKeys(filter),
       options,
     };
-<<<<<<< HEAD
 
     const response = await this._apiClient(
       countryCode,
@@ -275,27 +247,9 @@
 
     if (response.data) {
       result.meta = response.data.meta;
-      result.records = response.data.data;
-
-      if (this._encryptionEnabled) {
-        result.records = await Promise.all(
-          response.data.data.map((item) => this._decryptPayload(item)),
-        );
-      }
-=======
-    const response = await axios({
-      method: 'post',
-      url: endpoint,
-      headers: this.headers(),
-      data,
-    });
-    if (response.data) {
-      const decryptedData = await Promise.all(response.data.data.map((item) => this._decryptPayload(item)));
-      return {
-        ...response.data,
-        data: decryptedData,
-      };
->>>>>>> c58170c2
+      result.records = await Promise.all(
+        response.data.data.map((item) => this._decryptPayload(item)),
+      );
     }
 
     return result;
@@ -317,16 +271,8 @@
   async readAsync(record) {
     this._validateRecord(record);
 
-<<<<<<< HEAD
     const countryCode = record.country.toLowerCase();
-    const key = this._encryptionEnabled
-      ? await this.createKeyHash(record.key)
-      : record.key;
-=======
-      const countryCode = request.country.toLowerCase();
-      const key = await this.createKeyHash(request.key);
->>>>>>> c58170c2
-
+    const key = await this.createKeyHash(record.key);
 
     const response = await this._apiClient(
       countryCode,
@@ -336,28 +282,11 @@
       },
     );
 
-<<<<<<< HEAD
-    let recordData = response.data;
-    this._logger.write('debug', `Raw data: ${JSON.stringify(recordData)}`);
-=======
-      this._logger.write('debug', `Raw data: ${JSON.stringify(response.data)}`);
-      this._logger.write('debug', 'Decrypting...');
-
-      response.data = await this._decryptPayload(response.data);
-
-      this._logger.write('debug', `Decrypted data: ${JSON.stringify(response.data)}`);
->>>>>>> c58170c2
-
-
-    if (this._encryptionEnabled) {
-      this._logger.write('debug', 'Decrypting...');
-      recordData = await this._decryptPayload(recordData);
-    }
-
-    this._logger.write(
-      'debug',
-      `Decrypted data: ${JSON.stringify(recordData)}`,
-    );
+
+    this._logger.write('debug', `Raw data: ${JSON.stringify(response.data)}`);
+    this._logger.write('debug', 'Decrypting...');
+    const recordData = await this._decryptPayload(response.data);
+    this._logger.write('debug', `Decrypted data: ${JSON.stringify(recordData)}`);
 
     return { record: recordData };
   }
@@ -375,7 +304,7 @@
         record[field] = this.createKeyHash(record[field]);
       }
     });
-    if (record.body) {
+    if (record.body !== undefined) {
       body.payload = record.body;
     }
 
@@ -421,7 +350,7 @@
         record[key] = body.meta[key];
       });
     }
-    if (body.payload) {
+    if (body.payload !== undefined) {
       record.body = body.payload;
     } else {
       delete record.body;
@@ -466,11 +395,7 @@
   async deleteAsync(record) {
     try {
       this._validateRecord(record);
-
-<<<<<<< HEAD
-      const key = this._encryptionEnabled
-        ? await this.createKeyHash(record.key)
-        : record.key;
+      const key = await this.createKeyHash(record.key);
 
       await this._apiClient(
         record.country,
@@ -481,20 +406,6 @@
       );
 
       return { success: true };
-=======
-      const key = await this.createKeyHash(request.key);
-      const countryCode = request.country.toLowerCase();
-      const endpoint = (await this._getEndpointAsync(countryCode, `v2/storage/records/${countryCode}/${key}`));
-      this._logger.write('debug', `DELETE from: ${endpoint}`);
-
-      const response = await axios({
-        method: 'delete',
-        url: endpoint,
-        headers: this.headers(),
-      });
-
-      return response;
->>>>>>> c58170c2
     } catch (err) {
       this._logger.write('error', err);
       throw err;
@@ -543,7 +454,7 @@
       headers: this.headers(),
       ...params,
     }).catch((err) => {
-      const storageServerError = new StorageServerError(err.code, err.response, err.message);
+      const storageServerError = new StorageServerError(err.code, err.response ? err.response.data : {}, err.message);
       this._logger.write('error', storageServerError);
       throw storageServerError;
     });
