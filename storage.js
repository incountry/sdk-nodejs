--- conflicted
+++ resolved
@@ -47,8 +47,10 @@
     this._endpoint = options.endpoint;
 
     if (options.encrypt !== false) {
+      this._encryptionEnabled = true;
       this._crypto = new InCrypt(secretKeyAccessor);
     } else {
+      this._encryptionEnabled = false;
       this._crypto = new InCrypt();
     }
 
@@ -117,15 +119,8 @@
       const endpoint = await this._getEndpointAsync(countrycode, `v2/storage/records/${countrycode}`);
 
       this._logger.write('debug', `POST to: ${endpoint}`);
-<<<<<<< HEAD
-      if (this._encryptionEnabled) {
-        data = await this._encryptPayload(data);
-      }
-=======
-      this._logger.write('debug', 'Encrypting...');
 
       data = await this._encryptPayload(data);
->>>>>>> e07cf258
 
       this._logger.write('debug', `Raw data: ${JSON.stringify(data)}`);
 
@@ -156,7 +151,7 @@
 
       const data = await Promise.all(records.map((r) => {
         this._validate(r);
-        return this._encryptionEnabled ? this._encryptPayload(r) : r;
+        return this._encryptPayload(r);
       }));
 
       const endpoint = await this._getEndpointAsync(countryCode, `v2/storage/records/${countryCode}/batchWrite`);
