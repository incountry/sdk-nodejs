--- conflicted
+++ resolved
@@ -22,36 +22,11 @@
 };
 
 class Storage {
-<<<<<<< HEAD
   constructor(options, countriesCache, cryptKeyAccessor, logger) {
     if (logger) {
       this.setLogger(logger);
     } else {
       this._logger = defaultLogger.withBaseLogLevel('debug');
-=======
-    constructor(options, countriesCache, cryptKeyAccessor, logger) {
-        if (logger) {
-            this.setLogger(logger)
-        } else {
-            this._logger = require('./logger').withBaseLogLevel('debug');
-        }
-
-        this._apiKey = options.apiKey || process.env.INC_API_KEY;
-        if (!this._apiKey) throw new Error('Please pass apiKey in options or set INC_API_KEY env var')
-
-        this._envId = options.environmentId || process.env.INC_ENVIRONMENT_ID;
-        if (!this._envId) throw new Error('Please pass environmentId in options or set INC_ENVIRONMENT_ID env var')
-
-        this._endpoint = options.endpoint;
-
-        if (options.encrypt !== false)
-        {
-            this._encrypt = true;
-            this._crypto = new InCrypt(cryptKeyAccessor);
-        }
-
-        this._countriesCache = countriesCache || new CountriesCache();
->>>>>>> 167ddf02
     }
 
     this._apiKey = options.apiKey || process.env.INC_API_KEY;
@@ -60,15 +35,12 @@
     this._envId = options.environmentId || process.env.INC_ENVIRONMENT_ID;
     if (!this._envId) throw new Error('Please pass environmentId in options or set INC_ENVIRONMENT_ID env var');
 
-    this._endpoint = options.endpoint || 'https://us.api.incountry.io';
-    if (!this._endpoint) throw new Error('Please pass endpoint in options or set INC_ENDPOINT env var');
+    this._endpoint = options.endpoint;
 
     if (options.encrypt !== false) {
       this._encryptionEnabled = true;
       this._crypto = new InCrypt(cryptKeyAccessor);
     }
-
-    this._overrideWithEndpoint = options.overrideWithEndpoint;
 
     this._countriesCache = countriesCache || new CountriesCache();
   }
@@ -219,7 +191,6 @@
       this._logAndThrowError(`Max limit is ${MAX_LIMIT}. Use offset to populate more`);
     }
 
-<<<<<<< HEAD
     const countryCode = country.toLowerCase();
     const endpoint = await this._getEndpointAsync(countryCode, `v2/storage/records/${countryCode}/find`);
     const data = {
@@ -239,24 +210,6 @@
         ...response,
         data: decryptedData,
       };
-=======
-    async _getEndpointAsync(countryCode, path) {
-        if (this._endpoint) {
-            return `${this._endpoint}/${path}`;
-        }
-        else {
-            const protocol = 'https';
-
-            const countryRegex = new RegExp(countryCode, 'i');
-            const countryToUse = (await this._countriesCache.getCountriesAsync())
-                .find(country => countryRegex.test(country.id));
-            const result = !!countryToUse
-                ? `${protocol}://${countryCode}.api.incountry.io/${path}`
-                : `https://us.api.incountry.io/${path}`;
-
-            return result;
-        }
->>>>>>> 167ddf02
     }
     return response;
   }
@@ -394,7 +347,7 @@
   }
 
   async _getEndpointAsync(countryCode, path) {
-    if (this._overrideWithEndpoint) {
+        if (this._endpoint) {
       return `${this._endpoint}/${path}`;
     } else {
       const protocol = 'https';
@@ -404,7 +357,7 @@
         .find(country => countryRegex.test(country.id));
       const result = !!countryToUse
         ? `${protocol}://${countryCode}.api.incountry.io/${path}`
-        : `${this._endpoint}/${path}`;
+                : `https://us.api.incountry.io/${path}`;
 
       return result;
     }
