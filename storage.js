require('dotenv').config();
<<<<<<< HEAD

const axios = require('axios');
const forEachAsync = require('./foreach-async');

const CountriesCache = require('./countries-cache');
const { InCrypt } = require('./in-crypt');

class Storage {
=======
const axios = require('axios');
const queryString = require('query-string');
const crypto = require('crypto');

const defaultLogger = require('./logger');
const forEachAsync = require('./foreach-async');
const CountriesCache = require('./countries-cache');
const {InCrypt} = require('./in-crypt');

const convertKeys = (o) => {
  const dict = {
    profileKey: 'profile_key',
    rangeKey: 'range_key',
  }
  return Object.keys(o).reduce((accum, key) => {
    return {
      ...accum,
      [dict[key] || key]: o[key]
    }
  }, {})
};

class Storage {
  static get MAX_LIMIT() {
    return 100;
  }

>>>>>>> 5938d601
  constructor(options, countriesCache, cryptKeyAccessor, logger) {
    if (logger) {
      this.setLogger(logger);
    } else {
<<<<<<< HEAD
      this._logger = require('./logger').withBaseLogLevel('debug');
=======
      this._logger = defaultLogger.withBaseLogLevel('debug');
>>>>>>> 5938d601
    }

    this._apiKey = options.apiKey || process.env.INC_API_KEY;
    if (!this._apiKey) throw new Error('Please pass apiKey in options or set INC_API_KEY env var');

<<<<<<< HEAD
    this._zoneId = options.zoneId || process.env.INC_ZONE_ID;
    if (!this._zoneId) throw new Error('Please pass zoneId in options or set INC_ZONE_ID env var');

    this._endpoint = options.endpoint || process.env.INC_ENDPOINT;
    if (!this._endpoint) throw new Error('Please pass endpoint in options or set INC_ENDPOINT env var');

    if (options.encrypt) {
      this._encrypt = options.encrypt;
      this._crypto = new InCrypt(cryptKeyAccessor);
    }

    this._overrideWithEndpoint = options.overrideWithEndpoint;

    this._countriesCache = countriesCache || new CountriesCache();
  }

  setLogger(logger) {
    if (!logger) {
      throw new Error('Please specify a logger');
    }
    if (logger.write || typeof logger.write !== 'function') {
      throw new Error('Logger must implement write function');
    }
    if (logger.write.length < 2) {
      throw new Error('Logger.write must have at least 2 parameters');
    }
    this._logger = logger;
  }

  async batchAsync(batchRequest) {
    const that = this;
    try {
      let encryptedRequest = null;
      const mappings = {};
      if (this._encrypt) {
        const keysToSend = [];
        await forEachAsync(batchRequest.GET, async (key, i) => {
          const encrypted = await that._crypto.encryptAsync(key);
          keysToSend[i] = encrypted;
          mappings[encrypted] = key;
        });

        encryptedRequest = {
          GET: keysToSend,
        };
      }

      const countryCode = batchRequest.country.toLowerCase();
      const endpoint = await this._getEndpointAsync(countryCode, `v2/storage/batches/${countryCode}`);
      this._logger.write('debug', `POST from: ${endpoint}`);

      const response = await axios({
        method: 'post',
        url: endpoint,
        headers: this.headers(),
        data: encryptedRequest || batchRequest,
      });

      this._logger.write('debug', `Raw data: ${JSON.stringify(response.data)}`);
      if (response.data) {
        const results = [];
        const recordsRetrieved = response.data.GET;
        if (recordsRetrieved) {
          await forEachAsync(encryptedRequest.GET, async (requestKey, i) => {
            const match = recordsRetrieved.filter((record) => record.key == requestKey)[0];
            if (match) {
              results[i] = this._encrypt ? await that._decryptIt(match) : match;
            } else {
              results[i] = {
                body: mappings[requestKey],
                error: 'Record not found',
              };
            }
          });
          response.data.GET = results;

          if (this._encrypt) {
            this._logger.write('debug', `Decrypted data: ${JSON.stringify(response.data)}`);
          }
        }
      }

      return response;
    } catch (err) {
      this._logger.write('error', err);
    }
  }

  async writeAsync(request) {
    try {
      this._validate(request);

      const countrycode = request.country.toLowerCase();

      let data = {
        country: countrycode,
        key: request.key,
      };

      if (request.body) data.body = request.body;
      if (request.profileKey) data.profile_key = request.profileKey;
      if (request.rangeKey) data.range_key = request.rangeKey;
      if (request.key2) data.key2 = request.key2;
      if (request.key3) data.key3 = request.key3;

      const endpoint = await this._getEndpointAsync(countrycode, `v2/storage/records/${countrycode}`);

      this._logger.write('debug', `POST to: ${endpoint}`);
      if (this._encrypt) {
        this._logger.write('debug', 'Encrypting...');
        data = await this._encryptIt(data);
      }

      this._logger.write('debug', `Raw data: ${JSON.stringify(data)}`);

      const response = await axios({
        method: 'post',
        url: endpoint,
        headers: this.headers(),
        data,
      });

      return response;
    } catch (err) {
      this._logger.write('error', err);
      throw (err);
    }
  }

  async _encryptIt(record) {
    const that = this;
    return new Promise(((resolve, reject) => {
      try {
        const result = {};

        forEachAsync(
          [
            'key',
            'body',
            'profile_key',
            'key2',
            'key3',
          ], async (key) => {
            if (record[key]) {
              result[key] = await that._crypto.encryptAsync(record[key]);
            }
          },
        ).then((r) => { resolve(result); });
      } catch (err) {
        reject(err);
      }
    }));
  }

  async readAsync(request) {
    let response;
    try {
      this._validate(request);

      const countryCode = request.country.toLowerCase();
      const key = this._encrypt
        ? await this._crypto.encryptAsync(request.key)
        : request.key;

      const endpoint = await this._getEndpointAsync(countryCode, `v2/storage/records/${countryCode}/${key}`);
      this._logger.write('debug', `GET from: ${endpoint}`);

      response = await axios({
        method: 'get',
        url: endpoint,
        headers: this.headers(),
      });

      this._logger.write('debug', `Raw data: ${JSON.stringify(response.data)}`);
      if (this._encrypt) {
        this._logger.write('debug', 'Decrypting...');
        response.data = await this._decryptIt(response.data);
      }
      this._logger.write('debug', `Decrypted data: ${JSON.stringify(response.data)}`);

      return response;
    } catch (err) {
      if (/Request failed with status code 404/i.test(err.message)) {
        this._logger.write('warn', 'Resource not found, return key in response data with status of 404');
        return {
          data: {
            body: undefined,
            key: request.key,
            key2: undefined,
            key3: undefined,
            profile_key: undefined,
            range_key: undefined,
            version: undefined,
            zone_id: undefined,
          },
          error: `Could not find a record for key: ${request.key}`,
          status: 404,
        };
      }

      this._logger.write('error', err);
      throw (err);
    }
  }

  async _decryptIt(record) {
    const that = this;
    return new Promise(((resolve, reject) => {
      try {
        const result = {};

        forEachAsync(
          [
            'key',
            'body',
            'profile_key',
            'key2',
            'key3',
          ], async (key) => {
            if (record[key]) {
              result[key] = await that._crypto.decryptAsync(record[key]);
            }
          },
        ).then((r) => { resolve(result); });
      } catch (err) {
        reject(err);
      }
    }));
  }

  async deleteAsync(request) {
    try {
      this._validate(request);

      const countryCode = request.country.toLowerCase();
      const key = this._encrypt
        ? await this._crypto.encryptAsync(request.key)
        : request.key;

      const endpoint = (await this._getEndpointAsync(countryCode, `v2/storage/records/${countryCode}/${key}`));
      this._logger.write('debug', `DELETE from: ${endpoint}`);

      const response = await axios({
        method: 'delete',
        url: endpoint,
        headers: this.headers(),
=======
    this._envId = options.environmentId || process.env.INC_ENVIRONMENT_ID;
    if (!this._envId) throw new Error('Please pass environmentId in options or set INC_ENVIRONMENT_ID env var');

    this._endpoint = options.endpoint;

    if (options.encrypt !== false) {
      this._encryptionEnabled = true;
      this._crypto = new InCrypt(cryptKeyAccessor);
    }

    this._countriesCache = countriesCache || new CountriesCache();
  }

  createKeyHash(s) {
    const stringToHash = `${s}:${this._envId}`;
    return crypto.createHash('sha256').update(stringToHash, 'utf8').digest('hex');
  }

  setLogger(logger) {
    if (!logger) {
      throw new Error('Please specify a logger');
    }
    if (!logger.write || typeof logger.write !== 'function') {
      throw new Error('Logger must implement write function');
    }
    if (logger.write.length < 2) {
      throw new Error('Logger.write must have at least 2 parameters');
    }
    this._logger = logger;
  }

  _logAndThrowError(error) {
    this._logger.write('error', error);
    throw (error);
  }

  async batchAsync(batchRequest) {
    const that = this;
    try {
      let encryptedRequest = null;
      const mappings = {};
      if (this._encryptionEnabled) {
        const keysToSend = [];
        await forEachAsync(batchRequest.GET, async (key, i) => {
          const encrypted = await this.createKeyHash(key);
          keysToSend[i] = encrypted;
          mappings[encrypted] = key;
        });

        encryptedRequest = {
          GET: keysToSend,
        };
      }

      const countryCode = batchRequest.country.toLowerCase();
      const endpoint = await this._getEndpointAsync(countryCode, `v2/storage/batches/${countryCode}`);
      this._logger.write('debug', `POST from: ${endpoint}`);

      const payloadUsed = encryptedRequest || batchRequest;

      var response = await axios({
        method: 'post',
        url: endpoint,
        headers: this.headers(),
        data: payloadUsed
      });

      this._logger.write('debug', `Raw data: ${JSON.stringify(response.data)}`);
      if (response.data) {
        const results = [];
        const recordsRetrieved = response.data.GET;
        if (recordsRetrieved) {
          await forEachAsync(payloadUsed["GET"], async (requestKey, i) => {
            const match = recordsRetrieved.filter((record) => record.key === requestKey)[0];
            if (match) {
              results[i] = this._encryptionEnabled ? await that._decryptPayload(match) : match;
            } else {
              results[i] = {
                body: mappings[requestKey],
                error: 'Record not found',
              };
            }
          });
          response.data.GET = results;

          if (this._encryptionEnabled) {
            this._logger.write('debug', `Decrypted data: ${JSON.stringify(response.data)}`);
          }
        }
      }

      return response;
    } catch (err) {
      this._logger.write('error', err);
    }
  }

  _validate(request) {
    if (!request.country) throw new Error('Missing country');
    if (!request.key) throw new Error('Missing key');
  }

  async writeAsync(request) {
    try {
      this._validate(request);

      let countrycode = request.country.toLowerCase();

      var data = {
        country: countrycode,
        key: request.key
      }

      if (request.body) data['body'] = request.body;
      if (request.profileKey) data['profile_key'] = request.profileKey;
      if (request.rangeKey) data['range_key'] = request.rangeKey;
      if (request.key2) data['key2'] = request.key2;
      if (request.key3) data['key3'] = request.key3;

      var endpoint = await this._getEndpointAsync(countrycode, `v2/storage/records/${countrycode}`);

      this._logger.write("debug", `POST to: ${endpoint}`)
      if (this._encryptionEnabled) {
        this._logger.write("debug", 'Encrypting...');
        data = await this._encryptPayload(data);
      }

      this._logger.write("debug", `Raw data: ${JSON.stringify(data)}`);

      var response = await axios({
        method: 'post',
        url: endpoint,
        headers: this.headers(),
        data: data
>>>>>>> 5938d601
      });

      return response;
    } catch (err) {
<<<<<<< HEAD
      this._logger.write('error', err);
      throw (err);
    }
  }

  _validate(request) {
    if (!request.country) throw new Error('Missing country');
    if (!request.key) throw new Error('Missing key');
  }

  async _getEndpointAsync(countryCode, path) {
    // Hard-coded for now, since we only currently support https
    // When support for other protocols becomes availavle,
    //  we will add a protocol field in the options passed into the constructor.
    const protocol = 'https';

    if (this._overrideWithEndpoint) {
      return `${this._endpoint}/${path}`;
=======
      this._logger.write("error", err);
      throw(err);
    }
  }

  /**
   * Find records matching filter.
   * @param {string} country - Country code.
   * @param {object} filter - The filter to apply.
   * @param {object} options - The options to pass to PoP.
   * @return {object} Matching records.
   */
  async find(country, filter, options = {}) {
    if (typeof country !== 'string') {
      this._logAndThrowError('Missing country');
    }
    if (options.limit && options.limit > Storage.MAX_LIMIT) {
      this._logAndThrowError(`Max limit is ${Storage.MAX_LIMIT}. Use offset to populate more`);
    }

    const countryCode = country.toLowerCase();
    const endpoint = await this._getEndpointAsync(countryCode, `v2/storage/records/${countryCode}/find`);
    const data = {
      filter: this._encryptionEnabled ? this._hashKeys(convertKeys(filter)) : convertKeys(filter),
      options,
    };

    const response = await axios({
      method: 'post',
      url: endpoint,
      headers: this.headers(),
      data,
    });
    if (response.data && this._encryptionEnabled) {
      const decryptedData = await Promise.all(response.data.map((item) => this._decryptPayload(item)));
      return {
        ...response,
        data: decryptedData,
      };
>>>>>>> 5938d601
    }
    return response;
  }

<<<<<<< HEAD
    // Todo: Fix: Experimental for now
    // var countryRegex = new RegExp(countryCode, 'i');
    // var countryToUse = (await this._countriesCache.getCountriesAsync())
    //     .filter(country => countryRegex.test(country.id))
    //     [0];
    return `${protocol}://${countryCode}.api.incountry.io/${path}`;
=======
  async findOne(country, filter, options = {}) {
    const result = await this.find(country, filter, options);
    if (result && result.data && result.data.length) {
      return result.data[0];
    }
    return null;
  }

  async readAsync(request) {
    try {
      this._validate(request);

      let countryCode = request.country.toLowerCase();
      let key = this._encryptionEnabled
        ? await this.createKeyHash(request.key)
        : request.key;

      var endpoint = await this._getEndpointAsync(countryCode, `v2/storage/records/${countryCode}/${key}`);
      this._logger.write("debug", `GET from: ${endpoint}`);

      const response = await axios({
        method: 'get',
        url: endpoint,
        headers: this.headers()
      });

      this._logger.write("debug", `Raw data: ${JSON.stringify(response.data)}`);
      if (this._encryptionEnabled) {
        this._logger.write("debug", 'Decrypting...')
        response.data = await this._decryptPayload(response.data)
      }
      this._logger.write("debug", `Decrypted data: ${JSON.stringify(response.data)}`);

      return response;
    } catch (err) {
      if (/Request failed with status code 404/i.test(err.message)) {
        this._logger.write("warn", "Resource not found, return key in response data with status of 404");
        return {
          data: {
            "body": undefined,
            "key": request.key,
            "key2": undefined,
            "key3": undefined,
            "profile_key": undefined,
            "range_key": undefined,
            "version": undefined,
            "env_id": undefined,
          },
          "error": `Could not find a record for key: ${request.key}`,
          "status": 404
        };
      } else {
        this._logger.write("error", err);
        throw(err);
      }
    }
  }

  async _encryptPayload(originalRecord) {
    const record = {...originalRecord};
    const body = {
      meta: {},
    };
    ['profile_key', 'key', 'key2', 'key3'].forEach((field) => {
      if (record[field] != null) {
        body.meta[field] = record[field];
        record[field] = this.createKeyHash(record[field]);
      }
    });
    if (record.body) {
      body.payload = record.body;
    }
    record.body = await this._crypto.encryptAsync(JSON.stringify(body))
    return record;
  }

  _hashKeys(originalRecord) {
    const record = {...originalRecord};
    ['profile_key', 'key', 'key2', 'key3'].forEach((field) => {
      if (record[field] != null) {
        if (Array.isArray(record[field])) {
          record[field] = record[field].map((v) => this.createKeyHash(v));
        } else {
          record[field] = this.createKeyHash(record[field]);
        }
      }
    });
    return record;
  }

  async _decryptPayload(originalRecord) {
    const record = {...originalRecord};
    const decrypted = await this._crypto.decryptAsync(record.body);
    let body;
    try {
      body = JSON.parse(decrypted)
    } catch (e) {
      return {
        ...record,
        body: decrypted
      }
    }
    if (body.meta) {
      Object.keys(body.meta).forEach((key) => {
        record[key] = body.meta[key]
      })
    }
    if (body.payload) {
      record.body = body.payload
    } else {
      delete record.body;
    }
    return record;
  }

  async deleteAsync(request) {
    try {
      this._validate(request);

      let key = this._encryptionEnabled
        ? await this.createKeyHash(request.key)
        : request.key;

      const countryCode = request.country.toLowerCase();
      const endpoint = (await this._getEndpointAsync(countryCode, `v2/storage/records/${countryCode}/${key}`));
      this._logger.write('debug', `DELETE from: ${endpoint}`);

      const response = await axios({
        method: 'delete',
        url: endpoint,
        headers: this.headers(),
      });

      return response;
    } catch (err) {
      this._logger.write('error', err);
      throw (err);
    }
  }

  async _getEndpointAsync(countryCode, path) {
        if (this._endpoint) {
      return `${this._endpoint}/${path}`;
    } else {
      const protocol = 'https';

      const countryRegex = new RegExp(countryCode, 'i');
      const countryToUse = (await this._countriesCache.getCountriesAsync())
        .find(country => countryRegex.test(country.id));
      const result = !!countryToUse
        ? `${protocol}://${countryCode}.api.incountry.io/${path}`
                : `https://us.api.incountry.io/${path}`;

      return result;
    }
>>>>>>> 5938d601
  }

  headers() {
    return {
      Authorization: `Bearer ${this._apiKey}`,
<<<<<<< HEAD
      'x-zone-id': this._zoneId,
=======
      'x-env-id': this._envId,
>>>>>>> 5938d601
      'Content-Type': 'application/json',
    };
  }
}

module.exports = Storage;<|MERGE_RESOLUTION|>--- conflicted
+++ resolved
@@ -1,14 +1,4 @@
 require('dotenv').config();
-<<<<<<< HEAD
-
-const axios = require('axios');
-const forEachAsync = require('./foreach-async');
-
-const CountriesCache = require('./countries-cache');
-const { InCrypt } = require('./in-crypt');
-
-class Storage {
-=======
 const axios = require('axios');
 const queryString = require('query-string');
 const crypto = require('crypto');
@@ -36,269 +26,16 @@
     return 100;
   }
 
->>>>>>> 5938d601
   constructor(options, countriesCache, cryptKeyAccessor, logger) {
     if (logger) {
       this.setLogger(logger);
     } else {
-<<<<<<< HEAD
-      this._logger = require('./logger').withBaseLogLevel('debug');
-=======
       this._logger = defaultLogger.withBaseLogLevel('debug');
->>>>>>> 5938d601
     }
 
     this._apiKey = options.apiKey || process.env.INC_API_KEY;
     if (!this._apiKey) throw new Error('Please pass apiKey in options or set INC_API_KEY env var');
 
-<<<<<<< HEAD
-    this._zoneId = options.zoneId || process.env.INC_ZONE_ID;
-    if (!this._zoneId) throw new Error('Please pass zoneId in options or set INC_ZONE_ID env var');
-
-    this._endpoint = options.endpoint || process.env.INC_ENDPOINT;
-    if (!this._endpoint) throw new Error('Please pass endpoint in options or set INC_ENDPOINT env var');
-
-    if (options.encrypt) {
-      this._encrypt = options.encrypt;
-      this._crypto = new InCrypt(cryptKeyAccessor);
-    }
-
-    this._overrideWithEndpoint = options.overrideWithEndpoint;
-
-    this._countriesCache = countriesCache || new CountriesCache();
-  }
-
-  setLogger(logger) {
-    if (!logger) {
-      throw new Error('Please specify a logger');
-    }
-    if (logger.write || typeof logger.write !== 'function') {
-      throw new Error('Logger must implement write function');
-    }
-    if (logger.write.length < 2) {
-      throw new Error('Logger.write must have at least 2 parameters');
-    }
-    this._logger = logger;
-  }
-
-  async batchAsync(batchRequest) {
-    const that = this;
-    try {
-      let encryptedRequest = null;
-      const mappings = {};
-      if (this._encrypt) {
-        const keysToSend = [];
-        await forEachAsync(batchRequest.GET, async (key, i) => {
-          const encrypted = await that._crypto.encryptAsync(key);
-          keysToSend[i] = encrypted;
-          mappings[encrypted] = key;
-        });
-
-        encryptedRequest = {
-          GET: keysToSend,
-        };
-      }
-
-      const countryCode = batchRequest.country.toLowerCase();
-      const endpoint = await this._getEndpointAsync(countryCode, `v2/storage/batches/${countryCode}`);
-      this._logger.write('debug', `POST from: ${endpoint}`);
-
-      const response = await axios({
-        method: 'post',
-        url: endpoint,
-        headers: this.headers(),
-        data: encryptedRequest || batchRequest,
-      });
-
-      this._logger.write('debug', `Raw data: ${JSON.stringify(response.data)}`);
-      if (response.data) {
-        const results = [];
-        const recordsRetrieved = response.data.GET;
-        if (recordsRetrieved) {
-          await forEachAsync(encryptedRequest.GET, async (requestKey, i) => {
-            const match = recordsRetrieved.filter((record) => record.key == requestKey)[0];
-            if (match) {
-              results[i] = this._encrypt ? await that._decryptIt(match) : match;
-            } else {
-              results[i] = {
-                body: mappings[requestKey],
-                error: 'Record not found',
-              };
-            }
-          });
-          response.data.GET = results;
-
-          if (this._encrypt) {
-            this._logger.write('debug', `Decrypted data: ${JSON.stringify(response.data)}`);
-          }
-        }
-      }
-
-      return response;
-    } catch (err) {
-      this._logger.write('error', err);
-    }
-  }
-
-  async writeAsync(request) {
-    try {
-      this._validate(request);
-
-      const countrycode = request.country.toLowerCase();
-
-      let data = {
-        country: countrycode,
-        key: request.key,
-      };
-
-      if (request.body) data.body = request.body;
-      if (request.profileKey) data.profile_key = request.profileKey;
-      if (request.rangeKey) data.range_key = request.rangeKey;
-      if (request.key2) data.key2 = request.key2;
-      if (request.key3) data.key3 = request.key3;
-
-      const endpoint = await this._getEndpointAsync(countrycode, `v2/storage/records/${countrycode}`);
-
-      this._logger.write('debug', `POST to: ${endpoint}`);
-      if (this._encrypt) {
-        this._logger.write('debug', 'Encrypting...');
-        data = await this._encryptIt(data);
-      }
-
-      this._logger.write('debug', `Raw data: ${JSON.stringify(data)}`);
-
-      const response = await axios({
-        method: 'post',
-        url: endpoint,
-        headers: this.headers(),
-        data,
-      });
-
-      return response;
-    } catch (err) {
-      this._logger.write('error', err);
-      throw (err);
-    }
-  }
-
-  async _encryptIt(record) {
-    const that = this;
-    return new Promise(((resolve, reject) => {
-      try {
-        const result = {};
-
-        forEachAsync(
-          [
-            'key',
-            'body',
-            'profile_key',
-            'key2',
-            'key3',
-          ], async (key) => {
-            if (record[key]) {
-              result[key] = await that._crypto.encryptAsync(record[key]);
-            }
-          },
-        ).then((r) => { resolve(result); });
-      } catch (err) {
-        reject(err);
-      }
-    }));
-  }
-
-  async readAsync(request) {
-    let response;
-    try {
-      this._validate(request);
-
-      const countryCode = request.country.toLowerCase();
-      const key = this._encrypt
-        ? await this._crypto.encryptAsync(request.key)
-        : request.key;
-
-      const endpoint = await this._getEndpointAsync(countryCode, `v2/storage/records/${countryCode}/${key}`);
-      this._logger.write('debug', `GET from: ${endpoint}`);
-
-      response = await axios({
-        method: 'get',
-        url: endpoint,
-        headers: this.headers(),
-      });
-
-      this._logger.write('debug', `Raw data: ${JSON.stringify(response.data)}`);
-      if (this._encrypt) {
-        this._logger.write('debug', 'Decrypting...');
-        response.data = await this._decryptIt(response.data);
-      }
-      this._logger.write('debug', `Decrypted data: ${JSON.stringify(response.data)}`);
-
-      return response;
-    } catch (err) {
-      if (/Request failed with status code 404/i.test(err.message)) {
-        this._logger.write('warn', 'Resource not found, return key in response data with status of 404');
-        return {
-          data: {
-            body: undefined,
-            key: request.key,
-            key2: undefined,
-            key3: undefined,
-            profile_key: undefined,
-            range_key: undefined,
-            version: undefined,
-            zone_id: undefined,
-          },
-          error: `Could not find a record for key: ${request.key}`,
-          status: 404,
-        };
-      }
-
-      this._logger.write('error', err);
-      throw (err);
-    }
-  }
-
-  async _decryptIt(record) {
-    const that = this;
-    return new Promise(((resolve, reject) => {
-      try {
-        const result = {};
-
-        forEachAsync(
-          [
-            'key',
-            'body',
-            'profile_key',
-            'key2',
-            'key3',
-          ], async (key) => {
-            if (record[key]) {
-              result[key] = await that._crypto.decryptAsync(record[key]);
-            }
-          },
-        ).then((r) => { resolve(result); });
-      } catch (err) {
-        reject(err);
-      }
-    }));
-  }
-
-  async deleteAsync(request) {
-    try {
-      this._validate(request);
-
-      const countryCode = request.country.toLowerCase();
-      const key = this._encrypt
-        ? await this._crypto.encryptAsync(request.key)
-        : request.key;
-
-      const endpoint = (await this._getEndpointAsync(countryCode, `v2/storage/records/${countryCode}/${key}`));
-      this._logger.write('debug', `DELETE from: ${endpoint}`);
-
-      const response = await axios({
-        method: 'delete',
-        url: endpoint,
-        headers: this.headers(),
-=======
     this._envId = options.environmentId || process.env.INC_ENVIRONMENT_ID;
     if (!this._envId) throw new Error('Please pass environmentId in options or set INC_ENVIRONMENT_ID env var');
 
@@ -433,31 +170,10 @@
         url: endpoint,
         headers: this.headers(),
         data: data
->>>>>>> 5938d601
       });
 
       return response;
     } catch (err) {
-<<<<<<< HEAD
-      this._logger.write('error', err);
-      throw (err);
-    }
-  }
-
-  _validate(request) {
-    if (!request.country) throw new Error('Missing country');
-    if (!request.key) throw new Error('Missing key');
-  }
-
-  async _getEndpointAsync(countryCode, path) {
-    // Hard-coded for now, since we only currently support https
-    // When support for other protocols becomes availavle,
-    //  we will add a protocol field in the options passed into the constructor.
-    const protocol = 'https';
-
-    if (this._overrideWithEndpoint) {
-      return `${this._endpoint}/${path}`;
-=======
       this._logger.write("error", err);
       throw(err);
     }
@@ -497,19 +213,10 @@
         ...response,
         data: decryptedData,
       };
->>>>>>> 5938d601
     }
     return response;
   }
 
-<<<<<<< HEAD
-    // Todo: Fix: Experimental for now
-    // var countryRegex = new RegExp(countryCode, 'i');
-    // var countryToUse = (await this._countriesCache.getCountriesAsync())
-    //     .filter(country => countryRegex.test(country.id))
-    //     [0];
-    return `${protocol}://${countryCode}.api.incountry.io/${path}`;
-=======
   async findOne(country, filter, options = {}) {
     const result = await this.find(country, filter, options);
     if (result && result.data && result.data.length) {
@@ -665,17 +372,12 @@
 
       return result;
     }
->>>>>>> 5938d601
   }
 
   headers() {
     return {
       Authorization: `Bearer ${this._apiKey}`,
-<<<<<<< HEAD
-      'x-zone-id': this._zoneId,
-=======
       'x-env-id': this._envId,
->>>>>>> 5938d601
       'Content-Type': 'application/json',
     };
   }
