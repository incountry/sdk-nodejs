--- conflicted
+++ resolved
@@ -5,16 +5,8 @@
 const defaultLogger = require('./logger');
 const CountriesCache = require('./countries-cache');
 const SecretKeyAccessor = require('./secret-key-accessor');
-<<<<<<< HEAD
 const { InCrypt, SUPPORTED_VERSIONS } = require('./in-crypt');
-const {
-  StorageServerError,
-  isError,
-} = require('./errors');
-=======
-const { InCrypt } = require('./in-crypt');
 const { isError } = require('./errors');
->>>>>>> 9e3f0dbb
 
 const { validateRecord } = require('./validation/record');
 const { validateRecordsNEA } = require('./validation/records');
