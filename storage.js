--- conflicted
+++ resolved
@@ -6,11 +6,7 @@
 const defaultLogger = require('./logger');
 const CountriesCache = require('./countries-cache');
 const SecretKeyAccessor = require('./secret-key-accessor');
-<<<<<<< HEAD
 const { InCrypt, SUPPORTED_VERSIONS } = require('./in-crypt');
-const { PositiveInt } = require('./utils');
-=======
-const { InCrypt } = require('./in-crypt');
 const {
   StorageServerError,
   isError,
@@ -32,7 +28,6 @@
 /**
  * @typedef {import('./countries-cache')} CountriesCache
  */
->>>>>>> daae9131
 
 /**
  * @typedef Record
@@ -80,15 +75,10 @@
 
     if (options.encrypt !== false) {
       this._encryptionEnabled = true;
-<<<<<<< HEAD
-      this._crypto = new InCrypt(secretKeyAccessor);
-      this._secretKeyAccessor = secretKeyAccessor;
-=======
       this.setSecretKeyAccessor(secretKeyAccessor);
     } else {
       this._encryptionEnabled = false;
       this.setSecretKeyAccessor();
->>>>>>> daae9131
     }
 
     this.setCountriesCache(countriesCache || new CountriesCache());
@@ -398,15 +388,11 @@
 
   async decryptPayload(originalRecord) {
     const record = { ...originalRecord };
-<<<<<<< HEAD
     const { secret } = await this._secretKeyAccessor.getSecret(record.version);
-    const decrypted = await this._crypto.decryptAsync(record.body, secret);
-=======
     const decrypted = await this._crypto.decryptAsync(
       record.body,
       record.version,
     );
->>>>>>> daae9131
     let body;
     try {
       body = JSON.parse(decrypted);
