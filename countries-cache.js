--- conflicted
+++ resolved
@@ -1,44 +1,27 @@
-const axios = require('axios');
+var axios = require('axios');
 
 class CountriesCache {
-  constructor(portalHost, slidingWindowMilliseconds, expiresOn, logger) {
-    this._host = portalHost || 'portal-backend.incountry.com';
-    this._slidingWindowMilliseconds = slidingWindowMilliseconds || 60000;
-    this._expiresOn = expiresOn || Date.now() + slidingWindowMilliseconds;
+    constructor(portalHost, slidingWindowMilliseconds, expiresOn, logger) {
+        this._host = portalHost || 'portal-backend.incountry.com';
+        this._slidingWindowMilliseconds = slidingWindowMilliseconds || 60000
+        this._expiresOn = expiresOn || Date.now() + slidingWindowMilliseconds;
 
-<<<<<<< HEAD
-    this._getUrl = `http://${this._host}/countries`;
-    this._countries;
-=======
         this._getUrl = `https://${this._host}/countries`;
 
         this._countries = null;  // Lazy load this on demand
->>>>>>> 5938d601
 
-    this._logger = logger || require('./logger').withBaseLogLevel('error');
-  }
-
-  async getCountriesAsync(timeStamp) {
-    if (!this._countries || !timeStamp || timeStamp >= this._expiresOn) {
-      this._countries = (await this._hardRefreshAsync())
-        .filter((country) => !!country.direct);
+        this._logger = logger || require('./logger').withBaseLogLevel("error")
     }
 
-<<<<<<< HEAD
-    return this._countries;
-  }
+    async getCountriesAsync(timeStamp) {
+        if (!this._countries || !timeStamp || timeStamp >= this._expiresOn) {
+            this._countries = (await this._hardRefreshAsync())
+                .filter(country => !!country.direct);
+        }
 
-  async _hardRefreshAsync() {
-    try {
-      this._expiresOn += this._slidingWindowMilliseconds;
-      const response = await axios.get(this._getUrl);
-      if (response.data) {
-        return response.data.countries;
-      }
-    } catch (exc) {
-      this._logger.write('error', exc);
-      throw (exc);
-=======
+        return this._countries;
+    }
+
     async _hardRefreshAsync() {
         try {
             this._expiresOn = Date.now() + this._slidingWindowMilliseconds;
@@ -51,9 +34,7 @@
             this._logger.write("error", exc);
             throw(exc);
         }
->>>>>>> 5938d601
     }
-  }
 }
 
 module.exports = CountriesCache;