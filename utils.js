--- conflicted
+++ resolved
@@ -1,12 +1,9 @@
 const t = require('io-ts');
-<<<<<<< HEAD
 const get = require('lodash.get');
 const { ERROR_NAMES } = require('./constants');
-const { StorageServerError } = require('./errors');
-=======
 const { PathReporter } = require('io-ts/lib/PathReporter');
 const { StorageValidationError } = require('./errors');
->>>>>>> 8d20ee45
+const { StorageServerError } = require('./errors');
 
 function validationToPromise(validation) {
   return new Promise((resolve, reject) => {
