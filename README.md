--- conflicted
+++ resolved
@@ -2,17 +2,7 @@
 
 ## Important notes
 
-<<<<<<< HEAD
-We've changed the encryption algorithm since version `0.5.0` so it is not compatible with earlier versions.
-=======
-
-InCountry Storage SDK
-============
-
-Important notes
----------------
 We've changed the encryption algorithm since version `1.0.0` so it is not compatible with earlier versions.
->>>>>>> d24a98fb
 
 ## Installation
 
@@ -79,16 +69,11 @@
 
 // Synchronous accessor
 const secretKeyAccessor = new SecretKeyAccessor(() => {
-<<<<<<< HEAD
   return "longAndStrongPassword";
-=======
-	return 'longAndStrongPassword'
->>>>>>> d24a98fb
 });
 
 // Asynchronous accessor
 const secretKeyAccessor = new SecretKeyAccessor(async () => {
-<<<<<<< HEAD
   const secretsData = await getSecretsDataFromSomewhere();
   return secretsData;
 });
@@ -102,16 +87,6 @@
       });
     })
 );
-=======
-	const password = await getPasswordFromSomewhere();
-	return password;
-});
-
-// Using promises
-const secretKeyAccessor = new SecretKeyAccessor(() => new Promise((resolve) => {
-	getPasswordFromSomewhere().then(resolve);
-}));
->>>>>>> d24a98fb
 ```
 
 #### Logging
@@ -120,7 +95,6 @@
 
 ```javascript
 const customLogger = {
-<<<<<<< HEAD
   write: (logLevel, message) => {} // Custom logger must implement `write` with two parameters - logLevel {string}, message {string}
 };
 
@@ -132,10 +106,6 @@
   secretKeyAccessor,
   customLogger
 );
-=======
-	write: (logLevel, message) => {}
-};
->>>>>>> d24a98fb
 ```
 
 ### Writing data to Storage
@@ -165,21 +135,12 @@
 
 ```javascript
 {
-<<<<<<< HEAD
   key, // hashed
   body, // encrypted
   profile_key, // hashed
   range_key, // plain
   key2, // hashed
-  key3; // hashed
-=======
-	key, 		 // hashed
-	body, 		 // encrypted
-	profile_key, // hashed
-	range_key, 	 // plain
-	key2, 		 // hashed
-	key3 		 // hashed
->>>>>>> d24a98fb
+  key3 // hashed
 }
 ```
 
@@ -218,12 +179,7 @@
 ```javascript
 const records = await storage.find(country, filter, options);
 ```
-<<<<<<< HEAD
-
-=======
-const records = await storage.find(country, filter, options);
-```
->>>>>>> d24a98fb
+
 Parameters:
 `country` - country code,
 `filter` - a filter object (see below),
@@ -244,18 +200,7 @@
   }
 );
 ```
-<<<<<<< HEAD
-
-=======
-const records = await storage.find('us', {
-	key2: 'kitty',
-	key3: ['mew', 'purr'],
-}, {
-	limit: 10,
-	offset: 10
-});
-```
->>>>>>> d24a98fb
+
 This call returns all records with `key2` equals `kitty` AND `key3` equals `mew` OR `purr`. The `options` parameter defines the number of records to return and the starting index. It can be used to implement pagination. Note: SDK returns 100 records at most.
 
 The return object looks like the following:
@@ -308,12 +253,7 @@
 ```javascript
 const record = await storage.findOne(country, filter);
 ```
-<<<<<<< HEAD
-
-=======
-const record = await storage.findOne(country, filter);
-```
->>>>>>> d24a98fb
+
 If record not found, it will return `null`.
 
 ### Delete records
@@ -369,5 +309,5 @@
 
 ## Testing Locally
 
-1. In terminal run `npm run test` for unit tests
+1. In terminal run `npm test` for unit tests
 2. In terminal run `npm run integrations` to run integration tests