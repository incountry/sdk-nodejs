# InCountry Storage SDK



Installation
-----

SDK is available via NPM:

```
npm install incountry --save
```

Countries List
----
For a full list of supported countries and their codes please [follow this link](countries.md).


Usage
-----

To access your data in InCountry using NodeJS SDK, you need to create an instance of `Storage` class using async constructor `createStorage`.

```javascript
const createStorage = require("incountry/storage");
const storage = await createStorage({
  apiKey: "",         // {string} Required to be passed in, or as environment variable INC_API_KEY
  environmentId: "",  // {string} Required to be passed in, or as environment variable INC_ENVIRONMENT_ID
  endpoint: "",       // {string} Optional - Defines API URL
  encrypt: true       // {boolean} Optional - If false, encryption is not used. If omitted is set to true.
  getSecrets: () => "" // {GetSecretsCallback} Optional - Used to fetch encryption secret
});
```

`apiKey` and `environmentId` can be fetched from your dashboard on `Incountry` site.

#### Encryption key/secret

`GetSecretsCallback` is used to pass a key or secret used for encryption.

Note: even though SDK uses PBKDF2 to generate a cryptographically strong encryption key, you must make sure you provide a secret/password which follows modern security best practices and standards.

`GetSecretsCallback` is a function that should return either a string representing your secret or an object (we call it `SecretsData`) or a `Promise` which resolves to that string or object:

```javascript
{
  secrets: [
    {
      secret: "aaa",                // {string}
      version: 0                    // {number} Should be a non negative integer
    },
    {
      secret: "bbbbbbbbbbbb..bbb",  // {string} Should be a 32-characters 'utf8' encoded string
      version: 1,                   // {number} Should be a non negative integer
      isKey: true                   // {boolean} Should be true only for user-defined encryption key
    },
    {
      secret: "ccc",                // {string}
      version: 2,                   // {number} Should be a non negative integer
      isForCustomEncryption: true   // {boolean} Should be true only for custom encryption
    }
  ],
  currentVersion: 1                 // {number} Should be a non negative integer
};
```

`GetSecretsCallback` allows you to specify multiple keys/secrets which SDK will use for decryption based on the version of the key or secret used for encryption. Meanwhile SDK will encrypt only using key/secret that matches `currentVersion` provided in `SecretsData` object.

This enables the flexibility required to support Key Rotation policies when secrets/keys need to be changed with time. SDK will encrypt data using current secret/key while maintaining the ability to decrypt records encrypted with old keys/secrets. SDK also provides a method for data migration which allows to re-encrypt data with the newest key/secret. For details please see `migrate` method.

SDK allows you to use custom encryption keys, instead of secrets. Please note that user-defined encryption key should be a 32-characters 'utf8' encoded string as it's required by AES-256 cryptographic algorithm.

Here are some examples of `GetSecretsCallback`.

```javascript
/**
 * @callback GetSecretsCallback
 * @returns {string|SecretsData|Promise<string>|Promise<SecretsData>}
 */

<<<<<<< HEAD
// Synchronous
const getSecretSync = () => "longAndStrongPassword";
=======
// Synchronous 
const getSecretsSync = () => "longAndStrongPassword";
>>>>>>> f13f1c9a

// Asynchronous
const getSecretsAsync = async () => {
  const secretsData = await getSecretsDataFromSomewhere();
  return secretsData;
};

// Using promises syntax
const getSecretsPromise = () =>
  new Promise(resolve => {
    getPasswordFromSomewhere(secretsData => {
      resolve(secretsData);
    });
  });
```

#### Logging

By default SDK outputs logs into `console` in JSON format. You can override this behavior passing logger object as a Storage constructor parameter. Logger object must look like the following:

```javascript
// Custom logger must implement `write` method
const customLogger = {
  write: (logLevel, message) => {} // {(logLevel:string, message: string) => void}
};

const storage = await createStorage({
  apiKey: "",
  environmentId: "",
  getSecrets: () => "", // {GetSecretsCallback}
  logger: customLogger
});
```

### Writing data to Storage

Use `write` method in order to create/replace (by `key`) a record.

```javascript
/**
 * @typedef Record
 * @property {string} key
 * @property {string|null} body
 * @property {string|null} profile_key
 * @property {string|null} key2
 * @property {string|null} key3
 * @property {number|null} range_key
 * @property {number} version
 */

/**
  * @param {string} countryCode - Country code
  * @param {Record} record
  * @param {object} [requestOptions]
  * @return {Promise<{ record: Record }>} Written record
  */
async write(countryCode, record, requestOptions = {}) {
  /* ... */
}
```

Below is the example of how you may use `write` method:

```javascript
// Record
const record = {
  key: "<key>",                 // {string} Record key
  body: "<body>",               // {string} Optional payload
  profile_key: "<profile_key>", // {string} Optional
  range_key: 0,                 // {number} Optional integer
  key2: "<key2>",               // {string} Optional
  key3: "<key3>"                // {string} Optional
}

const writeResult = await storage.write(country, record);
```

#### Encryption

InCountry uses client-side encryption for your data. Note that only body is encrypted. Some of other fields are hashed.
Here is how data is transformed and stored in InCountry database:

```javascript
{
  key,          // hashed
  body,         // encrypted
  profile_key,  // hashed
  range_key,    // plain
  key2,         // hashed
  key3          // hashed
}
```

#### Batches

Use `batchWrite` method to create/replace multiple records at once

```javascript
/**
 * @param {string} countryCode
 * @param {Array<Record>} records
 * @return {Promise<{ records: Array<Record> }>} Written records
 */
async batchWrite(countryCode, records) {
  /* ... */
}
```

Example of usage:
```javascript
batchResult = await storage.batchWrite(country, records);
```

### Reading stored data

Stored record can be read by `key` using `read` method. It accepts an object with two fields: `country` and `key`.
It returns a `Promise` which resolves to `{ record }`  or  `{ record: null }` if there is no record with this `key`.

```javascript
/**
 * @param {string} countryCode Country code
 * @param {string} recordKey
 * @param {object} [requestOptions]
 * @return {Promise<{ record: Record|null }>} Matching record
 */
async read(countryCode, recordKey, requestOptions = {}) {
  /* ... */
}
```

Example of usage:
```javascript
const readResult = await storage.read(country, key);
```

### Find records

It is possible to search by random keys using `find` method.

You can specify filter object for every record key combining different queries:
- single value
- several values as an array
- a logical NOT operation on the specific field `$not`
- comparison operations `$lt`, `$lte`, `$gt`, `$gte` (only for number fields such as `range_key` and `version`)

The `options` parameter defines the `limit` - number of records to return and the `offset`- starting index.
It can be used to implement pagination. Note: SDK returns 100 records at most.


```javascript
/**
 * @typedef {string | Array<string> | { $not: string | Array<string> }} FilterStringValue
*/

/**
 * @typedef { number | Array<number> | { $not: number | Array<number> } | { $gt?: number, $gte?: number, $lt?: number, $lte?: number }} FilterNumberValue
*/

/**
 * @typedef {Object.<string,{FilterStringValue | FilterNumberValue}>} FindFilter
*/

/**
 * @typedef FindOptions
 * @property {number} limit
 * @property {number} offset
*/

/**
 * @typedef FindResultsMeta
 * @property {number} total
 * @property {number} count
 * @property {number} limit
 * @property {number} offset
*/

/**
 * Find records matching filter.
 * @param {string} countryCode - Country code.
 * @param {FindFilter} filter - The filter to apply.
 * @param {FindOptions} options - The options to pass to PoP.
 * @param {object} [requestOptions]
 * @return {Promise<{ meta: FindResultsMeta }, records: Array<Record>, errors?: Array<{ error: InCryptoError, rawData: Record  }> } Matching records.
 */
async find(countryCode, filter, options = {}, requestOptions = {}) {
  /* ... */
}
```

Example of usage:
```javascript
const filter = {
  key: 'abc',
  key2: ['def', 'jkl'],
  key3: { $not: 'test' }
  profile_key: 'test2',
  range_key: { $gte: 5, $lte: 100 },
  version: { $not: [0, 1] },
}

const options = {
  limit: 100,
  offset: 0,
};

const findResult = await storage.find(country, filter, options);
```

And the return object `findResult` looks like the following:

```javascript
{
  records: [{/* record */}],
  errors: [],
  meta: {
    limit: 100,
    offset: 0,
    total: 24
  }
}
```

#### Error handling

There could be a situation when `find` method will receive records that could not be decrypted.
For example, if one changed the encryption key while the found data is encrypted with the older version of that key.
In such cases find() method return data will be as follows:

```javascript
{
  records: [/* successfully decrypted records */],
  errors: [/* errors */],
  meta: {/* ... */}
}
```

### Find one record matching filter

If you need to find the first record matching filter, you can use the `findOne` method.
If record not found, it will return `null`.

```javascript
/**
 * @param {string} countryCode - Country code.
 * @param {FindFilter} filter - The filter to apply.
 * @param {FindOptions} options - The options to pass to PoP.
 * @param {object} [requestOptions]
 * @return {Promise<{ record: Record|null }>} Matching record.
 */
async findOne(countryCode, filter, options = {}, requestOptions = {}) {
  /* ... */
}
```

Example of usage:
```javascript
const findOneResult = await storage.findOne(country, filter);
```

### Delete records

Use `delete` method in order to delete a record from InCountry storage. It is only possible using `key` field.
```javascript
/**
 * Delete a record by ket.
 * @param {string} countryCode - Country code.
 * @param {string} recordKey
 * @param {object} [requestOptions]
 * @return {Promise<{ success: true }>} Operation result.
 */
async delete(countryCode, recordKey, requestOptions = {}) {
  /* ... */
}
```

Example of usage:
```javascript
const deleteResult = await storage.delete(country, key);
```

## Data Migration and Key Rotation support

Using `GetSecretCallback` that provides `secretsData` object enables key rotation and data migration support.

<<<<<<< HEAD
SDK introduces `migrate` method which allows you to re-encrypt data encrypted with old versions of the secret.
It returns an object which contains some information about the migration - the amount of records migrated (`migrated`) and the amount of records left to migrate (`total_left`) (which basically means the amount of records with version different from `currentVersion` provided by `GetSecretCallback`).
=======
SDK introduces `migrate` method which allows you to re-encrypt data encrypted with old versions of the secret. 
It returns an object which contains some information about the migration - the amount of records migrated (`migrated`) and the amount of records left to migrate (`total_left`) (which basically means the amount of records with version different from `currentVersion` provided by `GetSecretsCallback`).
>>>>>>> f13f1c9a

For a detailed example of a migration script please see [examples/fullMigration.js](examples/fullMigration.js)

```javascript
/**
 * @typedef MigrateResultMeta
 * @property {number} migrated Non Negative Int - The amount of records migrated
 * @property {number} total_left Non Negative Int - The amount of records left to migrate
*/

/**
 * @param {string} countryCode - Country code.
 * @param {number} limit - Find limit
 * @returns {Promise<{ meta: MigrateResultMeta }>}
 */
async migrate(countryCode, limit = FIND_LIMIT, findFilterOptional = {}) {
  /* ... */
}
```

Example of usage:
```javascript
const migrateResult = await storage.migrate(country, limit);
```



#### Custom encryption

SDK supports the ability to provide custom encryption/decryption methods if you decide to use your own algorithm instead of the default one.

`createStorage(options, customEncConfigs)` allows you to pass an array of custom encryption configurations with the following schema, which enables custom encryption:

```typescript
{
  encrypt: (text: string, secret: string, secretVersion: string) => Promise<string>,
  decrypt: (encryptedText: string, secret: string, secretVersion: string) => Promise<string>,
  isCurrent: boolean, // Optional but at most one in array should be isCurrent: true
  version: string
}
```
They should accept raw data to encrypt/decrypt, key data and key version received from SecretKeyAccessor.
The resulted encrypted/decrypted data should be a string.

`version` attribute is used to differ one custom encryption from another and from the default encryption as well.
This way SDK will be able to successfully decrypt any old data if encryption changes with time.

`isCurrent` attribute allows to specify one of the custom encryption configurations to use for encryption.
Only one configuration can be set as `isCurrent: true`.


Here's an example of how you can set up SDK to use custom encryption (using XXTEA encryption algorithm):

```javascript
const xxtea = require("xxtea");
const encrypt = async function(text, secret) {
  return xxtea.encrypt(text, secret);
};

const decrypt = async function(encryptedText, secret) {
  return xxtea.decrypt(encryptedText, secret);
};

const config = {
  encrypt,
  decrypt,
  isCurrent: true,
  version: "current",
};

const getSecretsCallback = () => {
  return {
    secrets: [
      { 
        secret: "longAndStrongPassword", 
        version: 1, 
        isForCustomEncryption: true
      }
    ],
    currentVersion: 1,
  };
}

const options = {
  apiKey: "",
  environmentId: "",
  endpoint: "",
  encrypt: true,
  getSecrets: getSecretsCallback,
}};

const storage = await createStorage(options, [config]);

await storage.write("US", { key: "<key>", body: "<body>" });
```

## Testing Locally

1. In terminal run `npm test` for unit tests
2. In terminal run `npm run integrations` to run integration tests<|MERGE_RESOLUTION|>--- conflicted
+++ resolved
@@ -50,7 +50,7 @@
       version: 0                    // {number} Should be a non negative integer
     },
     {
-      secret: "bbbbbbbbbbbb..bbb",  // {string} Should be a 32-characters 'utf8' encoded string
+      secret: "bbbbbbbbbbbb...bbb",  // {string} Should be a 32-characters 'utf8' encoded string
       version: 1,                   // {number} Should be a non negative integer
       isKey: true                   // {boolean} Should be true only for user-defined encryption key
     },
@@ -78,13 +78,8 @@
  * @returns {string|SecretsData|Promise<string>|Promise<SecretsData>}
  */
 
-<<<<<<< HEAD
 // Synchronous
-const getSecretSync = () => "longAndStrongPassword";
-=======
-// Synchronous 
 const getSecretsSync = () => "longAndStrongPassword";
->>>>>>> f13f1c9a
 
 // Asynchronous
 const getSecretsAsync = async () => {
@@ -369,13 +364,8 @@
 
 Using `GetSecretCallback` that provides `secretsData` object enables key rotation and data migration support.
 
-<<<<<<< HEAD
 SDK introduces `migrate` method which allows you to re-encrypt data encrypted with old versions of the secret.
-It returns an object which contains some information about the migration - the amount of records migrated (`migrated`) and the amount of records left to migrate (`total_left`) (which basically means the amount of records with version different from `currentVersion` provided by `GetSecretCallback`).
-=======
-SDK introduces `migrate` method which allows you to re-encrypt data encrypted with old versions of the secret. 
 It returns an object which contains some information about the migration - the amount of records migrated (`migrated`) and the amount of records left to migrate (`total_left`) (which basically means the amount of records with version different from `currentVersion` provided by `GetSecretsCallback`).
->>>>>>> f13f1c9a
 
 For a detailed example of a migration script please see [examples/fullMigration.js](examples/fullMigration.js)
 
@@ -449,9 +439,9 @@
 const getSecretsCallback = () => {
   return {
     secrets: [
-      { 
-        secret: "longAndStrongPassword", 
-        version: 1, 
+      {
+        secret: "longAndStrongPassword",
+        version: 1,
         isForCustomEncryption: true
       }
     ],
