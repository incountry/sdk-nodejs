--- conflicted
+++ resolved
@@ -79,11 +79,7 @@
  */
 
 // Synchronous
-<<<<<<< HEAD
-const getSecretSync = () => "longAndStrongPassword";
-=======
 const getSecretsSync = () => "longAndStrongPassword";
->>>>>>> b601ee12
 
 // Asynchronous
 const getSecretsAsync = async () => {
@@ -369,11 +365,7 @@
 Using `GetSecretCallback` that provides `secretsData` object enables key rotation and data migration support.
 
 SDK introduces `migrate` method which allows you to re-encrypt data encrypted with old versions of the secret.
-<<<<<<< HEAD
-It returns an object which contains some information about the migration - the amount of records migrated (`migrated`) and the amount of records left to migrate (`total_left`) (which basically means the amount of records with version different from `currentVersion` provided by `GetSecretCallback`).
-=======
 It returns an object which contains some information about the migration - the amount of records migrated (`migrated`) and the amount of records left to migrate (`total_left`) (which basically means the amount of records with version different from `currentVersion` provided by `GetSecretsCallback`).
->>>>>>> b601ee12
 
 For a detailed example of a migration script please see [examples/fullMigration.js](examples/fullMigration.js)
 
