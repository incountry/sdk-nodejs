--- conflicted
+++ resolved
@@ -135,21 +135,12 @@
 
 ```javascript
 {
-<<<<<<< HEAD
-  key, // hashed
-  body, // encrypted
-  profile_key, // hashed
-  range_key, // plain
-  key2, // hashed
-  key3 // hashed
-=======
 	key,          // hashed
 	body,         // encrypted
 	profile_key,  // hashed
 	range_key,    // plain
 	key2,         // hashed
 	key3          // hashed
->>>>>>> 33ddea9e
 }
 ```
 
